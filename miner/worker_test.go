--- conflicted
+++ resolved
@@ -258,44 +258,6 @@
 	}
 }
 
-<<<<<<< HEAD
-func TestPendingStateAndBlockEthash(t *testing.T) {
-	testPendingStateAndBlock(t, ethashChainConfig, ethash.NewFaker())
-}
-func TestPendingStateAndBlockClique(t *testing.T) {
-	testPendingStateAndBlock(t, cliqueChainConfig, clique.New(&ctypes.CliqueConfig{
-		Period: cliqueChainConfig.GetCliquePeriod(),
-		Epoch:  cliqueChainConfig.GetCliqueEpoch(),
-	}, rawdb.NewMemoryDatabase()))
-}
-
-func testPendingStateAndBlock(t *testing.T, chainConfig ctypes.ChainConfigurator, engine consensus.Engine) {
-	defer engine.Close()
-
-	w, b := newTestWorker(t, chainConfig, engine, rawdb.NewMemoryDatabase(), 0)
-	defer w.close()
-
-	// Ensure snapshot has been updated.
-	time.Sleep(100 * time.Millisecond)
-	block, state := w.pending()
-	if block.NumberU64() != 1 {
-		t.Errorf("block number mismatch: have %d, want %d", block.NumberU64(), 1)
-	}
-	if balance := state.GetBalance(testUserAddress); balance.Cmp(big.NewInt(1000)) != 0 {
-		t.Errorf("account balance mismatch: have %d, want %d", balance, 1000)
-	}
-	b.txPool.AddLocals(newTxs)
-
-	// Ensure the new tx events has been processed
-	time.Sleep(100 * time.Millisecond)
-	block, state = w.pending()
-	if balance := state.GetBalance(testUserAddress); balance.Cmp(big.NewInt(2000)) != 0 {
-		t.Errorf("account balance mismatch: have %d, want %d", balance, 2000)
-	}
-}
-
-=======
->>>>>>> 01744997
 func TestEmptyWorkEthash(t *testing.T) {
 	testEmptyWork(t, ethashChainConfig, ethash.NewFaker())
 }
