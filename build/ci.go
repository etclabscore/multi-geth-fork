// Copyright 2016 The go-ethereum Authors
// This file is part of the go-ethereum library.
//
// The go-ethereum library is free software: you can redistribute it and/or modify
// it under the terms of the GNU Lesser General Public License as published by
// the Free Software Foundation, either version 3 of the License, or
// (at your option) any later version.
//
// The go-ethereum library is distributed in the hope that it will be useful,
// but WITHOUT ANY WARRANTY; without even the implied warranty of
// MERCHANTABILITY or FITNESS FOR A PARTICULAR PURPOSE. See the
// GNU Lesser General Public License for more details.
//
// You should have received a copy of the GNU Lesser General Public License
// along with the go-ethereum library. If not, see <http://www.gnu.org/licenses/>.

// +build none

/*
The ci command is called from Continuous Integration scripts.

Usage: go run build/ci.go <command> <command flags/arguments>

Available commands are:

   install    [ -arch architecture ] [ -cc compiler ] [ packages... ]                          -- builds packages and executables
   test       [ -coverage ] [ packages... ]                                                    -- runs the tests
   lint                                                                                        -- runs certain pre-selected linters
   archive    [ -arch architecture ] [ -type zip|tar ] [ -signer key-envvar ] [ -upload dest ] -- archives build artifacts
   importkeys                                                                                  -- imports signing keys from env
   debsrc     [ -signer key-id ] [ -upload dest ]                                              -- creates a debian source package
   nsis                                                                                        -- creates a Windows NSIS installer
   aar        [ -local ] [ -sign key-id ] [-deploy repo] [ -upload dest ]                      -- creates an Android archive
   xcode      [ -local ] [ -sign key-id ] [-deploy repo] [ -upload dest ]                      -- creates an iOS XCode framework
   xgo        [ -alltools ] [ options ]                                                        -- cross builds according to options
   purge      [ -store blobstore ] [ -days threshold ]                                         -- purges old archives from the blobstore

For all commands, -n prevents execution of external programs (dry run mode).

*/
package main

import (
	"bufio"
	"bytes"
	"encoding/base64"
	"flag"
	"fmt"
	"go/parser"
	"go/token"
	"io/ioutil"
	"log"
	"os"
	"os/exec"
	"path/filepath"
	"regexp"
	"runtime"
	"strings"
	"time"

	"github.com/cespare/cp"
	"github.com/ethereum/go-ethereum/internal/build"
	"github.com/ethereum/go-ethereum/params"
)

var (
	// Files that end up in the geth*.zip archive.
	gethArchiveFiles = []string{
		"COPYING",
		executablePath("geth"),
	}

	// Files that end up in the geth-alltools*.zip archive.
	allToolsArchiveFiles = []string{
		"COPYING",
		executablePath("abigen"),
		executablePath("bootnode"),
		executablePath("echainspec"),
		executablePath("evm"),
		executablePath("geth"),
		executablePath("puppeth"),
		executablePath("rlpdump"),
		executablePath("wnode"),
		executablePath("clef"),
	}

	// A debian package is created for all executables listed here.
	debExecutables = []debExecutable{
		{
			BinaryName:  "abigen",
			Description: "Source code generator to convert Ethereum contract definitions into easy to use, compile-time type-safe Go packages.",
		},
		{
			BinaryName:  "bootnode",
			Description: "Ethereum bootnode.",
		},
		{
			BinaryName: "echainspec",
			Description: "Developer utility to manage chain external chain configuration",
		},
		{
			BinaryName:  "evm",
			Description: "Developer utility version of the EVM (Ethereum Virtual Machine) that is capable of running bytecode snippets within a configurable environment and execution mode.",
		},
		{
			BinaryName:  "geth",
			Description: "Ethereum CLI client.",
		},
		{
			BinaryName:  "puppeth",
			Description: "Ethereum private network manager.",
		},
		{
			BinaryName:  "rlpdump",
			Description: "Developer utility tool that prints RLP structures.",
		},
		{
			BinaryName:  "wnode",
			Description: "Ethereum Whisper diagnostic tool",
		},
		{
			BinaryName:  "clef",
			Description: "Ethereum account management tool.",
		},
	}

	// A debian package is created for all executables listed here.

	debEthereum = debPackage{
		Name:        "ethereum",
		Version:     params.Version,
		Executables: debExecutables,
	}

	// Debian meta packages to build and push to Ubuntu PPA
	debPackages = []debPackage{
		debEthereum,
	}

	// Distros for which packages are created.
	// Note: vivid is unsupported because there is no golang-1.6 package for it.
	// Note: wily is unsupported because it was officially deprecated on Launchpad.
	// Note: yakkety is unsupported because it was officially deprecated on Launchpad.
	// Note: zesty is unsupported because it was officially deprecated on Launchpad.
	// Note: artful is unsupported because it was officially deprecated on Launchpad.
	// Note: cosmic is unsupported because it was officially deprecated on Launchpad.
	debDistroGoBoots = map[string]string{
		"trusty": "golang-1.11",
		"xenial": "golang-go",
		"bionic": "golang-go",
		"disco":  "golang-go",
		"eoan":   "golang-go",
	}

	debGoBootPaths = map[string]string{
		"golang-1.11": "/usr/lib/go-1.11",
		"golang-go":   "/usr/lib/go",
	}
)

var GOBIN, _ = filepath.Abs(filepath.Join("build", "bin"))

func executablePath(name string) string {
	if runtime.GOOS == "windows" {
		name += ".exe"
	}
	return filepath.Join(GOBIN, name)
}

func main() {
	log.SetFlags(log.Lshortfile)

	if _, err := os.Stat(filepath.Join("build", "ci.go")); os.IsNotExist(err) {
		log.Fatal("this script must be run from the root of the repository")
	}
	if len(os.Args) < 2 {
		log.Fatal("need subcommand as first argument")
	}
	switch os.Args[1] {
	case "install":
		doInstall(os.Args[2:])
	case "test":
		doTest(os.Args[2:])
	case "lint":
		doLint(os.Args[2:])
	case "archive":
		doArchive(os.Args[2:])
	case "debsrc":
		doDebianSource(os.Args[2:])
	case "nsis":
		doWindowsInstaller(os.Args[2:])
	case "aar":
		doAndroidArchive(os.Args[2:])
	case "xcode":
		doXCodeFramework(os.Args[2:])
	case "xgo":
		doXgo(os.Args[2:])
	case "purge":
		doPurge(os.Args[2:])
	default:
		log.Fatal("unknown command ", os.Args[1])
	}
}

// Compiling

func doInstall(cmdline []string) {
	var (
		arch = flag.String("arch", "", "Architecture to cross build for")
		cc   = flag.String("cc", "", "C compiler to cross build with")
	)
	flag.CommandLine.Parse(cmdline)
	env := build.Env()

	// Check Go version. People regularly open issues about compilation
	// failure with outdated Go. This should save them the trouble.
	if !strings.Contains(runtime.Version(), "devel") {
		// Figure out the minor version number since we can't textually compare (1.10 < 1.9)
		var minor int
		fmt.Sscanf(strings.TrimPrefix(runtime.Version(), "go1."), "%d", &minor)

		if minor < 9 {
			log.Println("You have Go version", runtime.Version())
			log.Println("go-ethereum requires at least Go version 1.9 and cannot")
			log.Println("be compiled with an earlier version. Please upgrade your Go installation.")
			os.Exit(1)
		}
	}
	// Compile packages given as arguments, or everything if there are no arguments.
	packages := []string{"./..."}
	if flag.NArg() > 0 {
		packages = flag.Args()
	}

	if *arch == "" || *arch == runtime.GOARCH {
		goinstall := goTool("install", buildFlags(env)...)
		if runtime.GOARCH == "arm64" {
			goinstall.Args = append(goinstall.Args, "-p", "1")
		}
		goinstall.Args = append(goinstall.Args, "-v")
		goinstall.Args = append(goinstall.Args, packages...)
		build.MustRun(goinstall)
		return
	}
	// If we are cross compiling to ARMv5 ARMv6 or ARMv7, clean any previous builds
	if *arch == "arm" {
		os.RemoveAll(filepath.Join(runtime.GOROOT(), "pkg", runtime.GOOS+"_arm"))
		for _, path := range filepath.SplitList(build.GOPATH()) {
			os.RemoveAll(filepath.Join(path, "pkg", runtime.GOOS+"_arm"))
		}
	}

	// Seems we are cross compiling, work around forbidden GOBIN
	goinstall := goToolArch(*arch, *cc, "install", buildFlags(env)...)
	goinstall.Args = append(goinstall.Args, "-v")
	goinstall.Args = append(goinstall.Args, []string{"-buildmode", "archive"}...)
	goinstall.Args = append(goinstall.Args, packages...)
	build.MustRun(goinstall)

	if cmds, err := ioutil.ReadDir("cmd"); err == nil {
		for _, cmd := range cmds {
			pkgs, err := parser.ParseDir(token.NewFileSet(), filepath.Join(".", "cmd", cmd.Name()), nil, parser.PackageClauseOnly)
			if err != nil {
				log.Fatal(err)
			}
			for name := range pkgs {
				if name == "main" {
					gobuild := goToolArch(*arch, *cc, "build", buildFlags(env)...)
					gobuild.Args = append(gobuild.Args, "-v")
					gobuild.Args = append(gobuild.Args, []string{"-o", executablePath(cmd.Name())}...)
					gobuild.Args = append(gobuild.Args, "."+string(filepath.Separator)+filepath.Join("cmd", cmd.Name()))
					build.MustRun(gobuild)
					break
				}
			}
		}
	}
}

func buildFlags(env build.Environment) (flags []string) {
	var ld []string
	if env.Commit != "" {
		ld = append(ld, "-X", "main.gitCommit="+env.Commit)
		ld = append(ld, "-X", "main.gitDate="+env.Date)
	}
	if runtime.GOOS == "darwin" {
		ld = append(ld, "-s")
	}

	if len(ld) > 0 {
		flags = append(flags, "-ldflags", strings.Join(ld, " "))
	}
	return flags
}

func goTool(subcmd string, args ...string) *exec.Cmd {
	return goToolArch(runtime.GOARCH, os.Getenv("CC"), subcmd, args...)
}

func goToolArch(arch string, cc string, subcmd string, args ...string) *exec.Cmd {
	cmd := build.GoTool(subcmd, args...)
	cmd.Env = []string{"GOPATH=" + build.GOPATH()}
	if arch == "" || arch == runtime.GOARCH {
		cmd.Env = append(cmd.Env, "GOBIN="+GOBIN)
	} else {
		cmd.Env = append(cmd.Env, "CGO_ENABLED=1")
		cmd.Env = append(cmd.Env, "GOARCH="+arch)
	}
	if cc != "" {
		cmd.Env = append(cmd.Env, "CC="+cc)
	}
	for _, e := range os.Environ() {
		if strings.HasPrefix(e, "GOPATH=") || strings.HasPrefix(e, "GOBIN=") {
			continue
		}
		cmd.Env = append(cmd.Env, e)
	}
	return cmd
}

// Running The Tests
//
// "tests" also includes static analysis tools such as vet.

func doTest(cmdline []string) {
	coverage := flag.Bool("coverage", false, "Whether to record code coverage")
	verbose := flag.Bool("v", false, "Whether to log verbosely")
	flag.CommandLine.Parse(cmdline)
	env := build.Env()

	packages := []string{"./..."}
	if len(flag.CommandLine.Args()) > 0 {
		packages = flag.CommandLine.Args()
	}

	// Run the actual tests.
	// Test a single package at a time. CI builders are slow
	// and some tests run into timeouts under load.
	gotest := goTool("test", buildFlags(env)...)
	gotest.Args = append(gotest.Args, "-p", "1", "-timeout", "5m")
	if *coverage {
		gotest.Args = append(gotest.Args, "-covermode=atomic", "-cover")
	}
	if *verbose {
		gotest.Args = append(gotest.Args, "-v")
	}

	gotest.Args = append(gotest.Args, packages...)
	build.MustRun(gotest)
}

<<<<<<< HEAD
// runs golangci-lint on requested packages
=======
// doLint runs golangci-lint on requested packages.
>>>>>>> 01744997
func doLint(cmdline []string) {
	var (
		cachedir = flag.String("cachedir", "./build/cache", "directory for caching golangci-lint binary.")
	)
	flag.CommandLine.Parse(cmdline)
	packages := []string{"./..."}
	if len(flag.CommandLine.Args()) > 0 {
		packages = flag.CommandLine.Args()
	}
<<<<<<< HEAD
	// Get golangci-lint and install all supported linters
	build.MustRun(goTool("get", "github.com/golangci/golangci-lint/cmd/golangci-lint@v1.18.0"))

	// Run fast linters batched together
	configs := []string{
		"run",
		"--tests",
		"--deadline=2m",
		"--disable-all",
		"--enable=goimports",
		"--enable=varcheck",
		"--enable=vet",
		"--enable=gofmt",
		"--enable=misspell",
		"--enable=goconst",
	}
	build.MustRunCommand(filepath.Join(GOBIN, "golangci-lint"), append(configs, packages...)...)

	// Run slow linters one by one
	for _, linter := range []string{"unconvert", "gosimple"} {
		configs = []string{"run", "--tests", "--deadline=10m", "--disable-all", "--enable=" + linter}
		build.MustRunCommand(filepath.Join(GOBIN, "golangci-lint"), append(configs, packages...)...)
=======

	linter := downloadLinter(*cachedir)
	lflags := []string{"run", "--config", ".golangci.yml"}
	build.MustRunCommand(linter, append(lflags, packages...)...)
	fmt.Println("You have achieved perfection.")
}

// downloadLinter downloads and unpacks golangci-lint.
func downloadLinter(cachedir string) string {
	const version = "1.21.0"

	csdb := build.MustLoadChecksums("build/checksums.txt")
	base := fmt.Sprintf("golangci-lint-%s-%s-%s", version, runtime.GOOS, runtime.GOARCH)
	url := fmt.Sprintf("https://github.com/golangci/golangci-lint/releases/download/v%s/%s.tar.gz", version, base)
	archivePath := filepath.Join(cachedir, base+".tar.gz")
	if err := csdb.DownloadFile(url, archivePath); err != nil {
		log.Fatal(err)
>>>>>>> 01744997
	}
	if err := build.ExtractTarballArchive(archivePath, cachedir); err != nil {
		log.Fatal(err)
	}
	return filepath.Join(cachedir, base, "golangci-lint")
}

// Release Packaging
func doArchive(cmdline []string) {
	var (
		arch   = flag.String("arch", runtime.GOARCH, "Architecture cross packaging")
		atype  = flag.String("type", "zip", "Type of archive to write (zip|tar)")
		signer = flag.String("signer", "", `Environment variable holding the signing key (e.g. LINUX_SIGNING_KEY)`)
		upload = flag.String("upload", "", `Destination to upload the archives (usually "gethstore/builds")`)
		ext    string
	)
	flag.CommandLine.Parse(cmdline)
	switch *atype {
	case "zip":
		ext = ".zip"
	case "tar":
		ext = ".tar.gz"
	default:
		log.Fatal("unknown archive type: ", atype)
	}

	var (
		env = build.Env()

		basegeth = archiveBasename(*arch, params.ArchiveVersion(env.Commit))
		geth     = "geth-" + basegeth + ext
		alltools = "geth-alltools-" + basegeth + ext
	)
	maybeSkipArchive(env)
	if err := build.WriteArchive(geth, gethArchiveFiles); err != nil {
		log.Fatal(err)
	}
	if err := build.WriteArchive(alltools, allToolsArchiveFiles); err != nil {
		log.Fatal(err)
	}
	for _, archive := range []string{geth, alltools} {
		if err := archiveUpload(archive, *upload, *signer); err != nil {
			log.Fatal(err)
		}
	}
}

func archiveBasename(arch string, archiveVersion string) string {
	platform := runtime.GOOS + "-" + arch
	if arch == "arm" {
		platform += os.Getenv("GOARM")
	}
	if arch == "android" {
		platform = "android-all"
	}
	if arch == "ios" {
		platform = "ios-all"
	}
	return platform + "-" + archiveVersion
}

func archiveUpload(archive string, blobstore string, signer string) error {
	// If signing was requested, generate the signature files
	if signer != "" {
		key := getenvBase64(signer)
		if err := build.PGPSignFile(archive, archive+".asc", string(key)); err != nil {
			return err
		}
	}
	// If uploading to Azure was requested, push the archive possibly with its signature
	if blobstore != "" {
		auth := build.AzureBlobstoreConfig{
			Account:   strings.Split(blobstore, "/")[0],
			Token:     os.Getenv("AZURE_BLOBSTORE_TOKEN"),
			Container: strings.SplitN(blobstore, "/", 2)[1],
		}
		if err := build.AzureBlobstoreUpload(archive, filepath.Base(archive), auth); err != nil {
			return err
		}
		if signer != "" {
			if err := build.AzureBlobstoreUpload(archive+".asc", filepath.Base(archive+".asc"), auth); err != nil {
				return err
			}
		}
	}
	return nil
}

// skips archiving for some build configurations.
func maybeSkipArchive(env build.Environment) {
	if env.IsPullRequest {
		log.Printf("skipping because this is a PR build")
		os.Exit(0)
	}
	if env.IsCronJob {
		log.Printf("skipping because this is a cron job")
		os.Exit(0)
	}
	if env.Branch != "master" && !strings.HasPrefix(env.Tag, "v1.") {
		log.Printf("skipping because branch %q, tag %q is not on the whitelist", env.Branch, env.Tag)
		os.Exit(0)
	}
}

// Debian Packaging
func doDebianSource(cmdline []string) {
	var (
		goversion = flag.String("goversion", "", `Go version to build with (will be included in the source package)`)
		cachedir  = flag.String("cachedir", "./build/cache", `Filesystem path to cache the downloaded Go bundles at`)
		signer    = flag.String("signer", "", `Signing key name, also used as package author`)
		upload    = flag.String("upload", "", `Where to upload the source package (usually "ethereum/ethereum")`)
		sshUser   = flag.String("sftp-user", "", `Username for SFTP upload (usually "geth-ci")`)
		workdir   = flag.String("workdir", "", `Output directory for packages (uses temp dir if unset)`)
		now       = time.Now()
	)
	flag.CommandLine.Parse(cmdline)
	*workdir = makeWorkdir(*workdir)
	env := build.Env()
	maybeSkipArchive(env)

	// Import the signing key.
	if key := getenvBase64("PPA_SIGNING_KEY"); len(key) > 0 {
		gpg := exec.Command("gpg", "--import")
		gpg.Stdin = bytes.NewReader(key)
		build.MustRun(gpg)
	}

	// Download and verify the Go source package.
	gobundle := downloadGoSources(*goversion, *cachedir)

	// Download all the dependencies needed to build the sources and run the ci script
	srcdepfetch := goTool("install", "-n", "./...")
	srcdepfetch.Env = append(os.Environ(), "GOPATH="+filepath.Join(*workdir, "modgopath"))
	build.MustRun(srcdepfetch)

	cidepfetch := goTool("run", "./build/ci.go")
	cidepfetch.Env = append(os.Environ(), "GOPATH="+filepath.Join(*workdir, "modgopath"))
	cidepfetch.Run() // Command fails, don't care, we only need the deps to start it

	// Create Debian packages and upload them.
	for _, pkg := range debPackages {
		for distro, goboot := range debDistroGoBoots {
			// Prepare the debian package with the go-ethereum sources.
			meta := newDebMetadata(distro, goboot, *signer, env, now, pkg.Name, pkg.Version, pkg.Executables)
			pkgdir := stageDebianSource(*workdir, meta)

			// Add Go source code
			if err := build.ExtractTarballArchive(gobundle, pkgdir); err != nil {
				log.Fatalf("Failed to extract Go sources: %v", err)
			}
			if err := os.Rename(filepath.Join(pkgdir, "go"), filepath.Join(pkgdir, ".go")); err != nil {
				log.Fatalf("Failed to rename Go source folder: %v", err)
			}
			// Add all dependency modules in compressed form
			os.MkdirAll(filepath.Join(pkgdir, ".mod", "cache"), 0755)
			if err := cp.CopyAll(filepath.Join(pkgdir, ".mod", "cache", "download"), filepath.Join(*workdir, "modgopath", "pkg", "mod", "cache", "download")); err != nil {
				log.Fatalf("Failed to copy Go module dependencies: %v", err)
			}
			// Run the packaging and upload to the PPA
			debuild := exec.Command("debuild", "-S", "-sa", "-us", "-uc", "-d", "-Zxz", "-nc")
			debuild.Dir = pkgdir
			build.MustRun(debuild)

			var (
				basename = fmt.Sprintf("%s_%s", meta.Name(), meta.VersionString())
				source   = filepath.Join(*workdir, basename+".tar.xz")
				dsc      = filepath.Join(*workdir, basename+".dsc")
				changes  = filepath.Join(*workdir, basename+"_source.changes")
			)
			if *signer != "" {
				build.MustRunCommand("debsign", changes)
			}
			if *upload != "" {
				ppaUpload(*workdir, *upload, *sshUser, []string{source, dsc, changes})
			}
		}
	}
}

func downloadGoSources(version string, cachedir string) string {
	csdb := build.MustLoadChecksums("build/checksums.txt")
	file := fmt.Sprintf("go%s.src.tar.gz", version)
	url := "https://dl.google.com/go/" + file
	dst := filepath.Join(cachedir, file)
	if err := csdb.DownloadFile(url, dst); err != nil {
		log.Fatal(err)
	}
	return dst
}

func ppaUpload(workdir, ppa, sshUser string, files []string) {
	p := strings.Split(ppa, "/")
	if len(p) != 2 {
		log.Fatal("-upload PPA name must contain single /")
	}
	if sshUser == "" {
		sshUser = p[0]
	}
	incomingDir := fmt.Sprintf("~%s/ubuntu/%s", p[0], p[1])
	// Create the SSH identity file if it doesn't exist.
	var idfile string
	if sshkey := getenvBase64("PPA_SSH_KEY"); len(sshkey) > 0 {
		idfile = filepath.Join(workdir, "sshkey")
		if _, err := os.Stat(idfile); os.IsNotExist(err) {
			ioutil.WriteFile(idfile, sshkey, 0600)
		}
	}
	// Upload
	dest := sshUser + "@ppa.launchpad.net"
	if err := build.UploadSFTP(idfile, dest, incomingDir, files); err != nil {
		log.Fatal(err)
	}
}

func getenvBase64(variable string) []byte {
	dec, err := base64.StdEncoding.DecodeString(os.Getenv(variable))
	if err != nil {
		log.Fatal("invalid base64 " + variable)
	}
	return []byte(dec)
}

func makeWorkdir(wdflag string) string {
	var err error
	if wdflag != "" {
		err = os.MkdirAll(wdflag, 0744)
	} else {
		wdflag, err = ioutil.TempDir("", "geth-build-")
	}
	if err != nil {
		log.Fatal(err)
	}
	return wdflag
}

func isUnstableBuild(env build.Environment) bool {
	if env.Tag != "" {
		return false
	}
	return true
}

type debPackage struct {
	Name        string          // the name of the Debian package to produce, e.g. "ethereum"
	Version     string          // the clean version of the debPackage, e.g. 1.8.12, without any metadata
	Executables []debExecutable // executables to be included in the package
}

type debMetadata struct {
	Env           build.Environment
	GoBootPackage string
	GoBootPath    string

	PackageName string

	// go-ethereum version being built. Note that this
	// is not the debian package version. The package version
	// is constructed by VersionString.
	Version string

	Author       string // "name <email>", also selects signing key
	Distro, Time string
	Executables  []debExecutable
}

type debExecutable struct {
	PackageName string
	BinaryName  string
	Description string
}

// Package returns the name of the package if present, or
// fallbacks to BinaryName
func (d debExecutable) Package() string {
	if d.PackageName != "" {
		return d.PackageName
	}
	return d.BinaryName
}

func newDebMetadata(distro, goboot, author string, env build.Environment, t time.Time, name string, version string, exes []debExecutable) debMetadata {
	if author == "" {
		// No signing key, use default author.
		author = "Ethereum Builds <fjl@ethereum.org>"
	}
	return debMetadata{
		GoBootPackage: goboot,
		GoBootPath:    debGoBootPaths[goboot],
		PackageName:   name,
		Env:           env,
		Author:        author,
		Distro:        distro,
		Version:       version,
		Time:          t.Format(time.RFC1123Z),
		Executables:   exes,
	}
}

// Name returns the name of the metapackage that depends
// on all executable packages.
func (meta debMetadata) Name() string {
	if isUnstableBuild(meta.Env) {
		return meta.PackageName + "-unstable"
	}
	return meta.PackageName
}

// VersionString returns the debian version of the packages.
func (meta debMetadata) VersionString() string {
	vsn := meta.Version
	if meta.Env.Buildnum != "" {
		vsn += "+build" + meta.Env.Buildnum
	}
	if meta.Distro != "" {
		vsn += "+" + meta.Distro
	}
	return vsn
}

// ExeList returns the list of all executable packages.
func (meta debMetadata) ExeList() string {
	names := make([]string, len(meta.Executables))
	for i, e := range meta.Executables {
		names[i] = meta.ExeName(e)
	}
	return strings.Join(names, ", ")
}

// ExeName returns the package name of an executable package.
func (meta debMetadata) ExeName(exe debExecutable) string {
	if isUnstableBuild(meta.Env) {
		return exe.Package() + "-unstable"
	}
	return exe.Package()
}

// ExeConflicts returns the content of the Conflicts field
// for executable packages.
func (meta debMetadata) ExeConflicts(exe debExecutable) string {
	if isUnstableBuild(meta.Env) {
		// Set up the conflicts list so that the *-unstable packages
		// cannot be installed alongside the regular version.
		//
		// https://www.debian.org/doc/debian-policy/ch-relationships.html
		// is very explicit about Conflicts: and says that Breaks: should
		// be preferred and the conflicting files should be handled via
		// alternates. We might do this eventually but using a conflict is
		// easier now.
		return "ethereum, " + exe.Package()
	}
	return ""
}

func stageDebianSource(tmpdir string, meta debMetadata) (pkgdir string) {
	pkg := meta.Name() + "-" + meta.VersionString()
	pkgdir = filepath.Join(tmpdir, pkg)
	if err := os.Mkdir(pkgdir, 0755); err != nil {
		log.Fatal(err)
	}
	// Copy the source code.
	build.MustRunCommand("git", "checkout-index", "-a", "--prefix", pkgdir+string(filepath.Separator))

	// Put the debian build files in place.
	debian := filepath.Join(pkgdir, "debian")
	build.Render("build/deb/"+meta.PackageName+"/deb.rules", filepath.Join(debian, "rules"), 0755, meta)
	build.Render("build/deb/"+meta.PackageName+"/deb.changelog", filepath.Join(debian, "changelog"), 0644, meta)
	build.Render("build/deb/"+meta.PackageName+"/deb.control", filepath.Join(debian, "control"), 0644, meta)
	build.Render("build/deb/"+meta.PackageName+"/deb.copyright", filepath.Join(debian, "copyright"), 0644, meta)
	build.RenderString("8\n", filepath.Join(debian, "compat"), 0644, meta)
	build.RenderString("3.0 (native)\n", filepath.Join(debian, "source/format"), 0644, meta)
	for _, exe := range meta.Executables {
		install := filepath.Join(debian, meta.ExeName(exe)+".install")
		docs := filepath.Join(debian, meta.ExeName(exe)+".docs")
		build.Render("build/deb/"+meta.PackageName+"/deb.install", install, 0644, exe)
		build.Render("build/deb/"+meta.PackageName+"/deb.docs", docs, 0644, exe)
	}
	return pkgdir
}

// Windows installer
func doWindowsInstaller(cmdline []string) {
	// Parse the flags and make skip installer generation on PRs
	var (
		arch    = flag.String("arch", runtime.GOARCH, "Architecture for cross build packaging")
		signer  = flag.String("signer", "", `Environment variable holding the signing key (e.g. WINDOWS_SIGNING_KEY)`)
		upload  = flag.String("upload", "", `Destination to upload the archives (usually "gethstore/builds")`)
		workdir = flag.String("workdir", "", `Output directory for packages (uses temp dir if unset)`)
	)
	flag.CommandLine.Parse(cmdline)
	*workdir = makeWorkdir(*workdir)
	env := build.Env()
	maybeSkipArchive(env)

	// Aggregate binaries that are included in the installer
	var (
		devTools []string
		allTools []string
		gethTool string
	)
	for _, file := range allToolsArchiveFiles {
		if file == "COPYING" { // license, copied later
			continue
		}
		allTools = append(allTools, filepath.Base(file))
		if filepath.Base(file) == "geth.exe" {
			gethTool = file
		} else {
			devTools = append(devTools, file)
		}
	}

	// Render NSIS scripts: Installer NSIS contains two installer sections,
	// first section contains the geth binary, second section holds the dev tools.
	templateData := map[string]interface{}{
		"License":  "COPYING",
		"Geth":     gethTool,
		"DevTools": devTools,
	}
	build.Render("build/nsis.geth.nsi", filepath.Join(*workdir, "geth.nsi"), 0644, nil)
	build.Render("build/nsis.install.nsh", filepath.Join(*workdir, "install.nsh"), 0644, templateData)
	build.Render("build/nsis.uninstall.nsh", filepath.Join(*workdir, "uninstall.nsh"), 0644, allTools)
	build.Render("build/nsis.pathupdate.nsh", filepath.Join(*workdir, "PathUpdate.nsh"), 0644, nil)
	build.Render("build/nsis.envvarupdate.nsh", filepath.Join(*workdir, "EnvVarUpdate.nsh"), 0644, nil)
	if err := cp.CopyFile(filepath.Join(*workdir, "SimpleFC.dll"), "build/nsis.simplefc.dll"); err != nil {
		log.Fatal("Failed to copy SimpleFC.dll: %v", err)
	}
	if err := cp.CopyFile(filepath.Join(*workdir, "COPYING"), "COPYING"); err != nil {
		log.Fatal("Failed to copy copyright note: %v", err)
	}
	// Build the installer. This assumes that all the needed files have been previously
	// built (don't mix building and packaging to keep cross compilation complexity to a
	// minimum).
	version := strings.Split(params.Version, ".")
	if env.Commit != "" {
		version[2] += "-" + env.Commit[:8]
	}
	installer, _ := filepath.Abs("geth-" + archiveBasename(*arch, params.ArchiveVersion(env.Commit)) + ".exe")
	build.MustRunCommand("makensis.exe",
		"/DOUTPUTFILE="+installer,
		"/DMAJORVERSION="+version[0],
		"/DMINORVERSION="+version[1],
		"/DBUILDVERSION="+version[2],
		"/DARCH="+*arch,
		filepath.Join(*workdir, "geth.nsi"),
	)
	// Sign and publish installer.
	if err := archiveUpload(installer, *upload, *signer); err != nil {
		log.Fatal(err)
	}
}

// Android archives

func doAndroidArchive(cmdline []string) {
	var (
		local  = flag.Bool("local", false, `Flag whether we're only doing a local build (skip Maven artifacts)`)
		signer = flag.String("signer", "", `Environment variable holding the signing key (e.g. ANDROID_SIGNING_KEY)`)
		deploy = flag.String("deploy", "", `Destination to deploy the archive (usually "https://oss.sonatype.org")`)
		upload = flag.String("upload", "", `Destination to upload the archive (usually "gethstore/builds")`)
	)
	flag.CommandLine.Parse(cmdline)
	env := build.Env()

	// Sanity check that the SDK and NDK are installed and set
	if os.Getenv("ANDROID_HOME") == "" {
		log.Fatal("Please ensure ANDROID_HOME points to your Android SDK")
	}
	// Build the Android archive and Maven resources
	build.MustRun(goTool("get", "golang.org/x/mobile/cmd/gomobile", "golang.org/x/mobile/cmd/gobind"))
	build.MustRun(gomobileTool("bind", "-ldflags", "-s -w", "--target", "android", "--javapkg", "org.ethereum", "-v", "github.com/ethereum/go-ethereum/mobile"))

	if *local {
		// If we're building locally, copy bundle to build dir and skip Maven
		os.Rename("geth.aar", filepath.Join(GOBIN, "geth.aar"))
		return
	}
	meta := newMavenMetadata(env)
	build.Render("build/mvn.pom", meta.Package+".pom", 0755, meta)

	// Skip Maven deploy and Azure upload for PR builds
	maybeSkipArchive(env)

	// Sign and upload the archive to Azure
	archive := "geth-" + archiveBasename("android", params.ArchiveVersion(env.Commit)) + ".aar"
	os.Rename("geth.aar", archive)

	if err := archiveUpload(archive, *upload, *signer); err != nil {
		log.Fatal(err)
	}
	// Sign and upload all the artifacts to Maven Central
	os.Rename(archive, meta.Package+".aar")
	if *signer != "" && *deploy != "" {
		// Import the signing key into the local GPG instance
		key := getenvBase64(*signer)
		gpg := exec.Command("gpg", "--import")
		gpg.Stdin = bytes.NewReader(key)
		build.MustRun(gpg)
		keyID, err := build.PGPKeyID(string(key))
		if err != nil {
			log.Fatal(err)
		}
		// Upload the artifacts to Sonatype and/or Maven Central
		repo := *deploy + "/service/local/staging/deploy/maven2"
		if meta.Develop {
			repo = *deploy + "/content/repositories/snapshots"
		}
		build.MustRunCommand("mvn", "gpg:sign-and-deploy-file", "-e", "-X",
			"-settings=build/mvn.settings", "-Durl="+repo, "-DrepositoryId=ossrh",
			"-Dgpg.keyname="+keyID,
			"-DpomFile="+meta.Package+".pom", "-Dfile="+meta.Package+".aar")
	}
}

func gomobileTool(subcmd string, args ...string) *exec.Cmd {
	cmd := exec.Command(filepath.Join(GOBIN, "gomobile"), subcmd)
	cmd.Args = append(cmd.Args, args...)
	cmd.Env = []string{
		"GOPATH=" + build.GOPATH(),
		"PATH=" + GOBIN + string(os.PathListSeparator) + os.Getenv("PATH"),
	}
	for _, e := range os.Environ() {
		if strings.HasPrefix(e, "GOPATH=") || strings.HasPrefix(e, "PATH=") {
			continue
		}
		cmd.Env = append(cmd.Env, e)
	}
	return cmd
}

type mavenMetadata struct {
	Version      string
	Package      string
	Develop      bool
	Contributors []mavenContributor
}

type mavenContributor struct {
	Name  string
	Email string
}

func newMavenMetadata(env build.Environment) mavenMetadata {
	// Collect the list of authors from the repo root
	contribs := []mavenContributor{}
	if authors, err := os.Open("AUTHORS"); err == nil {
		defer authors.Close()

		scanner := bufio.NewScanner(authors)
		for scanner.Scan() {
			// Skip any whitespace from the authors list
			line := strings.TrimSpace(scanner.Text())
			if line == "" || line[0] == '#' {
				continue
			}
			// Split the author and insert as a contributor
			re := regexp.MustCompile("([^<]+) <(.+)>")
			parts := re.FindStringSubmatch(line)
			if len(parts) == 3 {
				contribs = append(contribs, mavenContributor{Name: parts[1], Email: parts[2]})
			}
		}
	}
	// Render the version and package strings
	version := params.Version
	if isUnstableBuild(env) {
		version += "-SNAPSHOT"
	}
	return mavenMetadata{
		Version:      version,
		Package:      "geth-" + version,
		Develop:      isUnstableBuild(env),
		Contributors: contribs,
	}
}

// XCode frameworks

func doXCodeFramework(cmdline []string) {
	var (
		local  = flag.Bool("local", false, `Flag whether we're only doing a local build (skip Maven artifacts)`)
		signer = flag.String("signer", "", `Environment variable holding the signing key (e.g. IOS_SIGNING_KEY)`)
		deploy = flag.String("deploy", "", `Destination to deploy the archive (usually "trunk")`)
		upload = flag.String("upload", "", `Destination to upload the archives (usually "gethstore/builds")`)
	)
	flag.CommandLine.Parse(cmdline)
	env := build.Env()

	// Build the iOS XCode framework
	build.MustRun(goTool("get", "golang.org/x/mobile/cmd/gomobile", "golang.org/x/mobile/cmd/gobind"))
	build.MustRun(gomobileTool("init"))
	bind := gomobileTool("bind", "-ldflags", "-s -w", "--target", "ios", "-v", "github.com/ethereum/go-ethereum/mobile")

	if *local {
		// If we're building locally, use the build folder and stop afterwards
		bind.Dir, _ = filepath.Abs(GOBIN)
		build.MustRun(bind)
		return
	}
	archive := "geth-" + archiveBasename("ios", params.ArchiveVersion(env.Commit))
	if err := os.Mkdir(archive, os.ModePerm); err != nil {
		log.Fatal(err)
	}
	bind.Dir, _ = filepath.Abs(archive)
	build.MustRun(bind)
	build.MustRunCommand("tar", "-zcvf", archive+".tar.gz", archive)

	// Skip CocoaPods deploy and Azure upload for PR builds
	maybeSkipArchive(env)

	// Sign and upload the framework to Azure
	if err := archiveUpload(archive+".tar.gz", *upload, *signer); err != nil {
		log.Fatal(err)
	}
	// Prepare and upload a PodSpec to CocoaPods
	if *deploy != "" {
		meta := newPodMetadata(env, archive)
		build.Render("build/pod.podspec", "Geth.podspec", 0755, meta)
		build.MustRunCommand("pod", *deploy, "push", "Geth.podspec", "--allow-warnings", "--verbose")
	}
}

type podMetadata struct {
	Version      string
	Commit       string
	Archive      string
	Contributors []podContributor
}

type podContributor struct {
	Name  string
	Email string
}

func newPodMetadata(env build.Environment, archive string) podMetadata {
	// Collect the list of authors from the repo root
	contribs := []podContributor{}
	if authors, err := os.Open("AUTHORS"); err == nil {
		defer authors.Close()

		scanner := bufio.NewScanner(authors)
		for scanner.Scan() {
			// Skip any whitespace from the authors list
			line := strings.TrimSpace(scanner.Text())
			if line == "" || line[0] == '#' {
				continue
			}
			// Split the author and insert as a contributor
			re := regexp.MustCompile("([^<]+) <(.+)>")
			parts := re.FindStringSubmatch(line)
			if len(parts) == 3 {
				contribs = append(contribs, podContributor{Name: parts[1], Email: parts[2]})
			}
		}
	}
	version := params.Version
	if isUnstableBuild(env) {
		version += "-unstable." + env.Buildnum
	}
	return podMetadata{
		Archive:      archive,
		Version:      version,
		Commit:       env.Commit,
		Contributors: contribs,
	}
}

// Cross compilation

func doXgo(cmdline []string) {
	var (
		alltools = flag.Bool("alltools", false, `Flag whether we're building all known tools, or only on in particular`)
	)
	flag.CommandLine.Parse(cmdline)
	env := build.Env()

	// Make sure xgo is available for cross compilation
	gogetxgo := goTool("get", "github.com/karalabe/xgo")
	build.MustRun(gogetxgo)

	// If all tools building is requested, build everything the builder wants
	args := append(buildFlags(env), flag.Args()...)

	if *alltools {
		args = append(args, []string{"--dest", GOBIN}...)
		for _, res := range allToolsArchiveFiles {
			if strings.HasPrefix(res, GOBIN) {
				// Binary tool found, cross build it explicitly
				args = append(args, "./"+filepath.Join("cmd", filepath.Base(res)))
				xgo := xgoTool(args)
				build.MustRun(xgo)
				args = args[:len(args)-1]
			}
		}
		return
	}
	// Otherwise xxecute the explicit cross compilation
	path := args[len(args)-1]
	args = append(args[:len(args)-1], []string{"--dest", GOBIN, path}...)

	xgo := xgoTool(args)
	build.MustRun(xgo)
}

func xgoTool(args []string) *exec.Cmd {
	cmd := exec.Command(filepath.Join(GOBIN, "xgo"), args...)
	cmd.Env = os.Environ()
	cmd.Env = append(cmd.Env, []string{
		"GOPATH=" + build.GOPATH(),
		"GOBIN=" + GOBIN,
	}...)
	return cmd
}

// Binary distribution cleanups

func doPurge(cmdline []string) {
	var (
		store = flag.String("store", "", `Destination from where to purge archives (usually "gethstore/builds")`)
		limit = flag.Int("days", 30, `Age threshold above which to delete unstable archives`)
	)
	flag.CommandLine.Parse(cmdline)

	if env := build.Env(); !env.IsCronJob {
		log.Printf("skipping because not a cron job")
		os.Exit(0)
	}
	// Create the azure authentication and list the current archives
	auth := build.AzureBlobstoreConfig{
		Account:   strings.Split(*store, "/")[0],
		Token:     os.Getenv("AZURE_BLOBSTORE_TOKEN"),
		Container: strings.SplitN(*store, "/", 2)[1],
	}
	blobs, err := build.AzureBlobstoreList(auth)
	if err != nil {
		log.Fatal(err)
	}
	// Iterate over the blobs, collect and sort all unstable builds
	for i := 0; i < len(blobs); i++ {
		if !strings.Contains(blobs[i].Name, "unstable") {
			blobs = append(blobs[:i], blobs[i+1:]...)
			i--
		}
	}
	for i := 0; i < len(blobs); i++ {
		for j := i + 1; j < len(blobs); j++ {
			if blobs[i].Properties.LastModified.After(blobs[j].Properties.LastModified) {
				blobs[i], blobs[j] = blobs[j], blobs[i]
			}
		}
	}
	// Filter out all archives more recent that the given threshold
	for i, blob := range blobs {
		if time.Since(blob.Properties.LastModified) < time.Duration(*limit)*24*time.Hour {
			blobs = blobs[:i]
			break
		}
	}
	// Delete all marked as such and return
	if err := build.AzureBlobstoreDelete(auth, blobs); err != nil {
		log.Fatal(err)
	}
}<|MERGE_RESOLUTION|>--- conflicted
+++ resolved
@@ -349,11 +349,7 @@
 	build.MustRun(gotest)
 }
 
-<<<<<<< HEAD
-// runs golangci-lint on requested packages
-=======
 // doLint runs golangci-lint on requested packages.
->>>>>>> 01744997
 func doLint(cmdline []string) {
 	var (
 		cachedir = flag.String("cachedir", "./build/cache", "directory for caching golangci-lint binary.")
@@ -363,30 +359,6 @@
 	if len(flag.CommandLine.Args()) > 0 {
 		packages = flag.CommandLine.Args()
 	}
-<<<<<<< HEAD
-	// Get golangci-lint and install all supported linters
-	build.MustRun(goTool("get", "github.com/golangci/golangci-lint/cmd/golangci-lint@v1.18.0"))
-
-	// Run fast linters batched together
-	configs := []string{
-		"run",
-		"--tests",
-		"--deadline=2m",
-		"--disable-all",
-		"--enable=goimports",
-		"--enable=varcheck",
-		"--enable=vet",
-		"--enable=gofmt",
-		"--enable=misspell",
-		"--enable=goconst",
-	}
-	build.MustRunCommand(filepath.Join(GOBIN, "golangci-lint"), append(configs, packages...)...)
-
-	// Run slow linters one by one
-	for _, linter := range []string{"unconvert", "gosimple"} {
-		configs = []string{"run", "--tests", "--deadline=10m", "--disable-all", "--enable=" + linter}
-		build.MustRunCommand(filepath.Join(GOBIN, "golangci-lint"), append(configs, packages...)...)
-=======
 
 	linter := downloadLinter(*cachedir)
 	lflags := []string{"run", "--config", ".golangci.yml"}
@@ -404,7 +376,6 @@
 	archivePath := filepath.Join(cachedir, base+".tar.gz")
 	if err := csdb.DownloadFile(url, archivePath); err != nil {
 		log.Fatal(err)
->>>>>>> 01744997
 	}
 	if err := build.ExtractTarballArchive(archivePath, cachedir); err != nil {
 		log.Fatal(err)
