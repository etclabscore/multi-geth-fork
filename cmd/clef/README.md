Clef
----
Clef can be used to sign transactions and data and is meant as a replacement for geth's account management.
This allows DApps not to depend on geth's account management. When a DApp wants to sign data it can send the data to
the signer, the signer will then provide the user with context and asks the user for permission to sign the data. If
the users grants the signing request the signer will send the signature back to the DApp.

This setup allows a DApp to connect to a remote Ethereum node and send transactions that are locally signed. This can
help in situations when a DApp is connected to a remote node because a local Ethereum node is not available, not
synchronised with the chain or a particular Ethereum node that has no built-in (or limited) account management.

Clef can run as a daemon on the same machine, or off a usb-stick like [usb armory](https://inversepath.com/usbarmory),
or a separate VM in a [QubesOS](https://www.qubes-os.org/) type os setup.

Check out

* the [tutorial](tutorial.md) for some concrete examples on how the signer works.
<<<<<<< HEAD
* the [setup docs](docs/setup.md) for some information on how to configure it to work on QubesOS or USBArmory.

=======
* the [setup docs](docs/setup.md) for some information on how to configure it to work on QubesOS or USBArmory. 
* the [data types](datatypes.md) for detailed information on the json types used in the communication between
  clef and an external UI 
>>>>>>> 2f5b6cb4

## Command line flags
Clef accepts the following command line options:
```
COMMANDS:
   init    Initialize the signer, generate secret storage
   attest  Attest that a js-file is to be used
   setpw   Store a credential for a keystore file
   gendoc  Generate documentation about json-rpc format
   help    Shows a list of commands or help for one command
   
GLOBAL OPTIONS:
   --loglevel value        log level to emit to the screen (default: 4)
   --keystore value        Directory for the keystore (default: "$HOME/.ethereum/keystore")
<<<<<<< HEAD
   --configdir value       Directory for clef configuration (default: "$HOME/.clef")
   --networkid value       Network identifier (integer, 1=Frontier, 2=Morden (disused), 3=Ropsten, 4=Rinkeby, 6=Kotti) (default: 1)
=======
   --configdir value       Directory for Clef configuration (default: "$HOME/.clef")
   --chainid value         Chain id to use for signing (1=mainnet, 3=ropsten, 4=rinkeby, 5=Goerli) (default: 1)
>>>>>>> 2f5b6cb4
   --lightkdf              Reduce key-derivation RAM & CPU usage at some expense of KDF strength
   --nousb                 Disables monitoring for and managing USB hardware wallets
   --rpcaddr value         HTTP-RPC server listening interface (default: "localhost")
   --rpcvhosts value       Comma separated list of virtual hostnames from which to accept requests (server enforced). Accepts '*' wildcard. (default: "localhost")
   --ipcdisable            Disable the IPC-RPC server
   --ipcpath               Filename for IPC socket/pipe within the datadir (explicit paths escape it)
   --rpc                   Enable the HTTP-RPC server
   --rpcport value         HTTP-RPC server listening port (default: 8550)
   --signersecret value    A file containing the (encrypted) master seed to encrypt Clef data, e.g. keystore credentials and ruleset hash
   --4bytedb value         File containing 4byte-identifiers (default: "./4byte.json")
   --4bytedb-custom value  File used for writing new 4byte-identifiers submitted via API (default: "./4byte-custom.json")
   --auditlog value        File used to emit audit logs. Set to "" to disable (default: "audit.log")
   --rules value           Enable rule-engine (default: "rules.json")
   --stdio-ui              Use STDIN/STDOUT as a channel for an external UI. This means that an STDIN/STDOUT is used for RPC-communication with a e.g. a graphical user interface, and can be used when Clef is started by an external process.
   --stdio-ui-test         Mechanism to test interface between Clef and UI. Requires 'stdio-ui'.
   --advanced              If enabled, issues warnings instead of rejections for suspicious requests. Default off
   --help, -h              show help
   --version, -v           print the version
   
```


Example:
```
signer -keystore /my/keystore -chainid 4
```


## Security model

The security model of the signer is as follows:

* One critical component (the signer binary / daemon) is responsible for handling cryptographic operations: signing, private keys, encryption/decryption of keystore files.
* The signer binary has a well-defined 'external' API.
* The 'external' API is considered UNTRUSTED.
* The signer binary also communicates with whatever process that invoked the binary, via stdin/stdout.
  * This channel is considered 'trusted'. Over this channel, approvals and passwords are communicated.

The general flow for signing a transaction using e.g. geth is as follows:
![image](sign_flow.png)

In this case, `geth` would be started with `--externalsigner=http://localhost:8550` and would relay requests to `eth.sendTransaction`.

## TODOs

Some snags and todos

* [ ] The signer should take a startup param "--no-change", for UIs that do not contain the capability
   to perform changes to things, only approve/deny. Such a UI should be able to start the signer in
   a more secure mode by telling it that it only wants approve/deny capabilities.

* [x] It would be nice if the signer could collect new 4byte-id:s/method selectors, and have a
secondary database for those (`4byte_custom.json`). Users could then (optionally) submit their collections for
inclusion upstream.

* It should be possible to configure the signer to check if an account is indeed known to it, before
passing on to the UI. The reason it currently does not, is that it would make it possible to enumerate
accounts if it immediately returned "unknown account".
* [x] It should be possible to configure the signer to auto-allow listing (certain) accounts, instead of asking every time.
* [x] Done Upon startup, the signer should spit out some info to the caller (particularly important when executed in `stdio-ui`-mode),
invoking methods with the following info:
  * [x] Version info about the signer
  * [x] Address of API (http/ipc)
  * [ ] List of known accounts
* [ ] Have a default timeout on signing operations, so that if the user has not answered within e.g. 60 seconds, the request is rejected.
* [ ] `account_signRawTransaction`
* [ ] `account_bulkSignTransactions([] transactions)` should
   * only exist if enabled via config/flag
   * only allow non-data-sending transactions
   * all txs must use the same `from`-account
   * let the user confirm, showing
      * the total amount
      * the number of unique recipients

* Geth todos
    - The signer should pass the `Origin` header as call-info to the UI. As of right now, the way that info about the request is
put together is a bit of a hack into the http server. This could probably be greatly improved
    - Relay: Geth should be started in `geth --external_signer localhost:8550`.
    - Currently, the Geth APIs use `common.Address` in the arguments to transaction submission (e.g `to` field). This
  type is 20 `bytes`, and is incapable of carrying checksum information. The signer uses `common.MixedcaseAddress`, which
  retains the original input.
    - The Geth api should switch to use the same type, and relay `to`-account verbatim to the external api.

* [x] Storage
    * [x] An encrypted key-value storage should be implemented
    * See [rules.md](rules.md) for more info about this.

* Another potential thing to introduce is pairing.
  * To prevent spurious requests which users just accept, implement a way to "pair" the caller with the signer (external API).
  * Thus geth/mist/cpp would cryptographically handshake and afterwards the caller would be allowed to make signing requests.
  * This feature would make the addition of rules less dangerous.

* Wallets / accounts. Add API methods for wallets.

## Communication

### External API

The signer listens to HTTP requests on `rpcaddr`:`rpcport`, with the same JSONRPC standard as Geth. The messages are
expected to be JSON [jsonrpc 2.0 standard](http://www.jsonrpc.org/specification).

Some of these call can require user interaction. Clients must be aware that responses
may be delayed significantly or may never be received if a users decides to ignore the confirmation request.

The External API is **untrusted** : it does not accept credentials over this api, nor does it expect
that requests have any authority.

### UI API

The signer has one native console-based UI, for operation without any standalone tools.
However, there is also an API to communicate with an external UI. To enable that UI,
the signer needs to be executed with the `--stdio-ui` option, which allocates the
`stdin`/`stdout` for the UI-api.

An example (insecure) proof-of-concept of has been implemented in `pythonsigner.py`.

The model is as follows:

* The user starts the UI app (`pythonsigner.py`).
* The UI app starts the `signer` with `--stdio-ui`, and listens to the
process output for confirmation-requests.
* The `signer` opens the external http api.
* When the `signer` receives requests, it sends a `jsonrpc` request via `stdout`.
* The UI app prompts the user accordingly, and responds to the `signer`
* The `signer` signs (or not), and responds to the original request.

## External API

See the [external api changelog](extapi_changelog.md) for information about changes to this API.

### Encoding
- number: positive integers that are hex encoded
- data: hex encoded data
- string: ASCII string

All hex encoded values must be prefixed with `0x`.

## Methods

### account_new

#### Create new password protected account

The signer will generate a new private key, encrypts it according to [web3 keystore spec](https://github.com/ethereum/wiki/wiki/Web3-Secret-Storage-Definition) and stores it in the keystore directory.
The client is responsible for creating a backup of the keystore. If the keystore is lost there is no method of retrieving lost accounts.

#### Arguments

None

#### Result
  - address [string]: account address that is derived from the generated key
  - url [string]: location of the keyfile

#### Sample call
```json
{
  "id": 0,
  "jsonrpc": "2.0",
  "method": "account_new",
  "params": []
}
```
Response
```
{
  "id": 0,
  "jsonrpc": "2.0",
  "result": {
    "address": "0xbea9183f8f4f03d427f6bcea17388bdff1cab133",
    "url": "keystore:///my/keystore/UTC--2017-08-24T08-40-15.419655028Z--bea9183f8f4f03d427f6bcea17388bdff1cab133"
  }
}
```

### account_list

#### List available accounts
   List all accounts that this signer currently manages

#### Arguments

None

#### Result
  - array with account records:
     - account.address [string]: account address that is derived from the generated key
     - account.type [string]: type of the account
     - account.url [string]: location of the account

#### Sample call
```json
{
  "id": 1,
  "jsonrpc": "2.0",
  "method": "account_list"
}
```
Response
```
{
  "id": 1,
  "jsonrpc": "2.0",
  "result": [
    {
      "address": "0xafb2f771f58513609765698f65d3f2f0224a956f",
      "type": "account",
      "url": "keystore:///tmp/keystore/UTC--2017-08-24T07-26-47.162109726Z--afb2f771f58513609765698f65d3f2f0224a956f"
    },
    {
      "address": "0xbea9183f8f4f03d427f6bcea17388bdff1cab133",
      "type": "account",
      "url": "keystore:///tmp/keystore/UTC--2017-08-24T08-40-15.419655028Z--bea9183f8f4f03d427f6bcea17388bdff1cab133"
    }
  ]
}
```

### account_signTransaction

#### Sign transactions
   Signs a transactions and responds with the signed transaction in RLP encoded form.

#### Arguments
  2. transaction object:
     - `from` [address]: account to send the transaction from
     - `to` [address]: receiver account. If omitted or `0x`, will cause contract creation.
     - `gas` [number]: maximum amount of gas to burn
     - `gasPrice` [number]: gas price
     - `value` [number:optional]: amount of Wei to send with the transaction
     - `data` [data:optional]:  input data
     - `nonce` [number]: account nonce
  3. method signature [string:optional]
     - The method signature, if present, is to aid decoding the calldata. Should consist of `methodname(paramtype,...)`, e.g. `transfer(uint256,address)`. The signer may use this data to parse the supplied calldata, and show the user. The data, however, is considered totally untrusted, and reliability is not expected.


#### Result
  - signed transaction in RLP encoded form [data]

#### Sample call
```json
{
  "id": 2,
  "jsonrpc": "2.0",
  "method": "account_signTransaction",
  "params": [
    {
      "from": "0x1923f626bb8dc025849e00f99c25fe2b2f7fb0db",
      "gas": "0x55555",
      "gasPrice": "0x1234",
      "input": "0xabcd",
      "nonce": "0x0",
      "to": "0x07a565b7ed7d7a678680a4c162885bedbb695fe0",
      "value": "0x1234"
    }
  ]
}
```
Response

```json
{
  "id": 2,
  "jsonrpc": "2.0",
  "error": {
    "code": -32000,
    "message": "Request denied"
  }
}
```
#### Sample call with ABI-data


```json
{
  "id": 67,
  "jsonrpc": "2.0",
  "method": "account_signTransaction",
  "params": [
    {
      "from": "0x694267f14675d7e1b9494fd8d72fefe1755710fa",
      "gas": "0x333",
      "gasPrice": "0x1",
      "nonce": "0x0",
      "to": "0x07a565b7ed7d7a678680a4c162885bedbb695fe0",
      "value": "0x0",
      "data": "0x4401a6e40000000000000000000000000000000000000000000000000000000000000012"
    },
    "safeSend(address)"
  ]
}
```
Response

```json
{
  "jsonrpc": "2.0",
  "id": 67,
  "result": {
    "raw": "0xf88380018203339407a565b7ed7d7a678680a4c162885bedbb695fe080a44401a6e4000000000000000000000000000000000000000000000000000000000000001226a0223a7c9bcf5531c99be5ea7082183816eb20cfe0bbc322e97cc5c7f71ab8b20ea02aadee6b34b45bb15bc42d9c09de4a6754e7000908da72d48cc7704971491663",
    "tx": {
      "nonce": "0x0",
      "gasPrice": "0x1",
      "gas": "0x333",
      "to": "0x07a565b7ed7d7a678680a4c162885bedbb695fe0",
      "value": "0x0",
      "input": "0x4401a6e40000000000000000000000000000000000000000000000000000000000000012",
      "v": "0x26",
      "r": "0x223a7c9bcf5531c99be5ea7082183816eb20cfe0bbc322e97cc5c7f71ab8b20e",
      "s": "0x2aadee6b34b45bb15bc42d9c09de4a6754e7000908da72d48cc7704971491663",
      "hash": "0xeba2df809e7a612a0a0d444ccfa5c839624bdc00dd29e3340d46df3870f8a30e"
    }
  }
}
```

Bash example:
```bash
#curl -H "Content-Type: application/json" -X POST --data '{"jsonrpc":"2.0","method":"account_signTransaction","params":[{"from":"0x694267f14675d7e1b9494fd8d72fefe1755710fa","gas":"0x333","gasPrice":"0x1","nonce":"0x0","to":"0x07a565b7ed7d7a678680a4c162885bedbb695fe0", "value":"0x0", "data":"0x4401a6e40000000000000000000000000000000000000000000000000000000000000012"},"safeSend(address)"],"id":67}' http://localhost:8550/

{"jsonrpc":"2.0","id":67,"result":{"raw":"0xf88380018203339407a565b7ed7d7a678680a4c162885bedbb695fe080a44401a6e4000000000000000000000000000000000000000000000000000000000000001226a0223a7c9bcf5531c99be5ea7082183816eb20cfe0bbc322e97cc5c7f71ab8b20ea02aadee6b34b45bb15bc42d9c09de4a6754e7000908da72d48cc7704971491663","tx":{"nonce":"0x0","gasPrice":"0x1","gas":"0x333","to":"0x07a565b7ed7d7a678680a4c162885bedbb695fe0","value":"0x0","input":"0x4401a6e40000000000000000000000000000000000000000000000000000000000000012","v":"0x26","r":"0x223a7c9bcf5531c99be5ea7082183816eb20cfe0bbc322e97cc5c7f71ab8b20e","s":"0x2aadee6b34b45bb15bc42d9c09de4a6754e7000908da72d48cc7704971491663","hash":"0xeba2df809e7a612a0a0d444ccfa5c839624bdc00dd29e3340d46df3870f8a30e"}}}
```

### account_signData

#### Sign data
   Signs a chunk of data and returns the calculated signature.

#### Arguments
  - content type [string]: type of signed data
     - `text/validator`: hex data with custom validator defined in a contract
     - `application/clique`: [clique](https://github.com/ethereum/EIPs/issues/225) headers
     - `text/plain`: simple hex data validated by `account_ecRecover`
  - account [address]: account to sign with
  - data [object]: data to sign

#### Result
  - calculated signature [data]

#### Sample call
```json
{
  "id": 3,
  "jsonrpc": "2.0",
  "method": "account_signData",
  "params": [
    "data/plain",
    "0x1923f626bb8dc025849e00f99c25fe2b2f7fb0db",
    "0xaabbccdd"
  ]
}
```
Response

```json
{
  "id": 3,
  "jsonrpc": "2.0",
  "result": "0x5b6693f153b48ec1c706ba4169960386dbaa6903e249cc79a8e6ddc434451d417e1e57327872c7f538beeb323c300afa9999a3d4a5de6caf3be0d5ef832b67ef1c"
}
```

### account_signTypedData

#### Sign data
   Signs a chunk of structured data conformant to [EIP712]([EIP-712](https://github.com/ethereum/EIPs/blob/master/EIPS/eip-712.md)) and returns the calculated signature.

#### Arguments
  - account [address]: account to sign with
  - data [object]: data to sign

#### Result
  - calculated signature [data]
  
#### Sample call
```json
{
  "id": 68,
  "jsonrpc": "2.0",
  "method": "account_signTypedData",
  "params": [
    "0xcd2a3d9f938e13cd947ec05abc7fe734df8dd826",
    {
      "types": {
        "EIP712Domain": [
          {
            "name": "name",
            "type": "string"
          },
          {
            "name": "version",
            "type": "string"
          },
          {
            "name": "chainId",
            "type": "uint256"
          },
          {
            "name": "verifyingContract",
            "type": "address"
          }
        ],
        "Person": [
          {
            "name": "name",
            "type": "string"
          },
          {
            "name": "wallet",
            "type": "address"
          }
        ],
        "Mail": [
          {
            "name": "from",
            "type": "Person"
          },
          {
            "name": "to",
            "type": "Person"
          },
          {
            "name": "contents",
            "type": "string"
          }
        ]
      },
      "primaryType": "Mail",
      "domain": {
        "name": "Ether Mail",
        "version": "1",
        "chainId": 1,
        "verifyingContract": "0xCcCCccccCCCCcCCCCCCcCcCccCcCCCcCcccccccC"
      },
      "message": {
        "from": {
          "name": "Cow",
          "wallet": "0xCD2a3d9F938E13CD947Ec05AbC7FE734Df8DD826"
        },
        "to": {
          "name": "Bob",
          "wallet": "0xbBbBBBBbbBBBbbbBbbBbbbbBBbBbbbbBbBbbBBbB"
        },
        "contents": "Hello, Bob!"
      }
    }
  ]
}
```
Response

```json
{
    "id": 1,
    "jsonrpc": "2.0",
    "result": "0x4355c47d63924e8a72e509b65029052eb6c299d53a04e167c5775fd466751c9d07299936d304c153f6443dfa05f40ff007d72911b6f72307f996231605b915621c"
}
```

### account_ecRecover

#### Sign data

Derive the address from the account that was used to sign data with content type `text/plain` and the signature.

#### Arguments
  - data [data]: data that was signed
  - signature [data]: the signature to verify

#### Result
  - derived account [address]

#### Sample call
```json
{
  "id": 4,
  "jsonrpc": "2.0",
  "method": "account_ecRecover",
  "params": [
    "data/plain",
    "0xaabbccdd",
    "0x5b6693f153b48ec1c706ba4169960386dbaa6903e249cc79a8e6ddc434451d417e1e57327872c7f538beeb323c300afa9999a3d4a5de6caf3be0d5ef832b67ef1c"
  ]
}
```
Response

```json
{
  "id": 4,
  "jsonrpc": "2.0",
  "result": "0x1923f626bb8dc025849e00f99c25fe2b2f7fb0db"
}
```

### account_import

#### Import account
   Import a private key into the keystore. The imported key is expected to be encrypted according to the web3 keystore
   format.

#### Arguments
  - account [object]: key in [web3 keystore format](https://github.com/ethereum/wiki/wiki/Web3-Secret-Storage-Definition) (retrieved with account_export)

#### Result
  - imported key [object]:
     - key.address [address]: address of the imported key
     - key.type [string]: type of the account
     - key.url [string]: key URL

#### Sample call
```json
{
  "id": 6,
  "jsonrpc": "2.0",
  "method": "account_import",
  "params": [
    {
      "address": "c7412fc59930fd90099c917a50e5f11d0934b2f5",
      "crypto": {
        "cipher": "aes-128-ctr",
        "cipherparams": {
          "iv": "401c39a7c7af0388491c3d3ecb39f532"
        },
        "ciphertext": "eb045260b18dd35cd0e6d99ead52f8fa1e63a6b0af2d52a8de198e59ad783204",
        "kdf": "scrypt",
        "kdfparams": {
          "dklen": 32,
          "n": 262144,
          "p": 1,
          "r": 8,
          "salt": "9a657e3618527c9b5580ded60c12092e5038922667b7b76b906496f021bb841a"
        },
        "mac": "880dc10bc06e9cec78eb9830aeb1e7a4a26b4c2c19615c94acb632992b952806"
      },
      "id": "09bccb61-b8d3-4e93-bf4f-205a8194f0b9",
      "version": 3
    }
  ]
}
```
Response

```json
{
  "id": 6,
  "jsonrpc": "2.0",
  "result": {
    "address": "0xc7412fc59930fd90099c917a50e5f11d0934b2f5",
    "type": "account",
    "url": "keystore:///tmp/keystore/UTC--2017-08-24T11-00-42.032024108Z--c7412fc59930fd90099c917a50e5f11d0934b2f5"
  }
}
```

### account_export

#### Export account from keystore
   Export a private key from the keystore. The exported private key is encrypted with the original passphrase. When the
   key is imported later this passphrase is required.

#### Arguments
  - account [address]: export private key that is associated with this account

#### Result
  - exported key, see [web3 keystore format](https://github.com/ethereum/wiki/wiki/Web3-Secret-Storage-Definition) for
  more information

#### Sample call
```json
{
  "id": 5,
  "jsonrpc": "2.0",
  "method": "account_export",
  "params": [
    "0xc7412fc59930fd90099c917a50e5f11d0934b2f5"
  ]
}
```
Response

```json
{
  "id": 5,
  "jsonrpc": "2.0",
  "result": {
    "address": "c7412fc59930fd90099c917a50e5f11d0934b2f5",
    "crypto": {
      "cipher": "aes-128-ctr",
      "cipherparams": {
        "iv": "401c39a7c7af0388491c3d3ecb39f532"
      },
      "ciphertext": "eb045260b18dd35cd0e6d99ead52f8fa1e63a6b0af2d52a8de198e59ad783204",
      "kdf": "scrypt",
      "kdfparams": {
        "dklen": 32,
        "n": 262144,
        "p": 1,
        "r": 8,
        "salt": "9a657e3618527c9b5580ded60c12092e5038922667b7b76b906496f021bb841a"
      },
      "mac": "880dc10bc06e9cec78eb9830aeb1e7a4a26b4c2c19615c94acb632992b952806"
    },
    "id": "09bccb61-b8d3-4e93-bf4f-205a8194f0b9",
    "version": 3
  }
}
```



## UI API

These methods needs to be implemented by a UI listener.

By starting the signer with the switch `--stdio-ui-test`, the signer will invoke all known methods, and expect the UI to respond with
denials. This can be used during development to ensure that the API is (at least somewhat) correctly implemented.
See `pythonsigner`, which can be invoked via `python3 pythonsigner.py test` to perform the 'denial-handshake-test'.

All methods in this API uses object-based parameters, so that there can be no mixups of parameters: each piece of data is accessed by key.

See the [ui api changelog](intapi_changelog.md) for information about changes to this API.

OBS! A slight deviation from `json` standard is in place: every request and response should be confined to a single line.
Whereas the `json` specification allows for linebreaks, linebreaks __should not__ be used in this communication channel, to make
things simpler for both parties.

### ApproveTx / `ui_approveTx`

Invoked when there's a transaction for approval.


#### Sample call

Here's a method invocation:
```bash

curl -i -H "Content-Type: application/json" -X POST --data '{"jsonrpc":"2.0","method":"account_signTransaction","params":[{"from":"0x694267f14675d7e1b9494fd8d72fefe1755710fa","gas":"0x333","gasPrice":"0x1","nonce":"0x0","to":"0x07a565b7ed7d7a678680a4c162885bedbb695fe0", "value":"0x0", "data":"0x4401a6e40000000000000000000000000000000000000000000000000000000000000012"},"safeSend(address)"],"id":67}' http://localhost:8550/
```
Results in the following invocation on the UI:
```json

{
  "jsonrpc": "2.0",
  "id": 1,
  "method": "ui_approveTx",
  "params": [
    {
      "transaction": {
        "from": "0x0x694267f14675d7e1b9494fd8d72fefe1755710fa",
        "to": "0x0x07a565b7ed7d7a678680a4c162885bedbb695fe0",
        "gas": "0x333",
        "gasPrice": "0x1",
        "value": "0x0",
        "nonce": "0x0",
        "data": "0x4401a6e40000000000000000000000000000000000000000000000000000000000000012",
        "input": null
      },
      "call_info": [
          {
            "type": "WARNING",
            "message": "Invalid checksum on to-address"
          },
          {
            "type": "Info",
            "message": "safeSend(address: 0x0000000000000000000000000000000000000012)"
          }
        ],
      "meta": {
        "remote": "127.0.0.1:48486",
        "local": "localhost:8550",
        "scheme": "HTTP/1.1"
      }
    }
  ]
}

```

The same method invocation, but with invalid data:
```bash

curl -i -H "Content-Type: application/json" -X POST --data '{"jsonrpc":"2.0","method":"account_signTransaction","params":[{"from":"0x694267f14675d7e1b9494fd8d72fefe1755710fa","gas":"0x333","gasPrice":"0x1","nonce":"0x0","to":"0x07a565b7ed7d7a678680a4c162885bedbb695fe0", "value":"0x0", "data":"0x4401a6e40000000000000002000000000000000000000000000000000000000000000012"},"safeSend(address)"],"id":67}' http://localhost:8550/
```

```json

{
  "jsonrpc": "2.0",
  "id": 1,
  "method": "ui_approveTx",
  "params": [
    {
      "transaction": {
        "from": "0x0x694267f14675d7e1b9494fd8d72fefe1755710fa",
        "to": "0x0x07a565b7ed7d7a678680a4c162885bedbb695fe0",
        "gas": "0x333",
        "gasPrice": "0x1",
        "value": "0x0",
        "nonce": "0x0",
        "data": "0x4401a6e40000000000000002000000000000000000000000000000000000000000000012",
        "input": null
      },
      "call_info": [
          {
            "type": "WARNING",
            "message": "Invalid checksum on to-address"
          },
          {
            "type": "WARNING",
            "message": "Transaction data did not match ABI-interface: WARNING: Supplied data is stuffed with extra data. \nWant 0000000000000002000000000000000000000000000000000000000000000012\nHave 0000000000000000000000000000000000000000000000000000000000000012\nfor method safeSend(address)"
          }
        ],
      "meta": {
        "remote": "127.0.0.1:48492",
        "local": "localhost:8550",
        "scheme": "HTTP/1.1"
      }
    }
  ]
}


```

One which has missing `to`, but with no `data`:


```json

{
  "jsonrpc": "2.0",
  "id": 3,
  "method": "ui_approveTx",
  "params": [
    {
      "transaction": {
        "from": "",
        "to": null,
        "gas": "0x0",
        "gasPrice": "0x0",
        "value": "0x0",
        "nonce": "0x0",
        "data": null,
        "input": null
      },
      "call_info": [
          {
            "type": "CRITICAL",
            "message": "Tx will create contract with empty code!"
          }
        ],
      "meta": {
        "remote": "signer binary",
        "local": "main",
        "scheme": "in-proc"
      }
    }
  ]
}
```

### ApproveListing / `ui_approveListing`

Invoked when a request for account listing has been made.

#### Sample call

```json

{
  "jsonrpc": "2.0",
  "id": 5,
  "method": "ui_approveListing",
  "params": [
    {
      "accounts": [
        {
          "type": "Account",
          "url": "keystore:///home/bazonk/.ethereum/keystore/UTC--2017-11-20T14-44-54.089682944Z--123409812340981234098123409812deadbeef42",
          "address": "0x123409812340981234098123409812deadbeef42"
        },
        {
          "type": "Account",
          "url": "keystore:///home/bazonk/.ethereum/keystore/UTC--2017-11-23T21-59-03.199240693Z--cafebabedeadbeef34098123409812deadbeef42",
          "address": "0xcafebabedeadbeef34098123409812deadbeef42"
        }
      ],
      "meta": {
        "remote": "signer binary",
        "local": "main",
        "scheme": "in-proc"
      }
    }
  ]
}

```


### ApproveSignData / `ui_approveSignData`

#### Sample call

```json
{
  "jsonrpc": "2.0",
  "id": 4,
  "method": "ui_approveSignData",
  "params": [
    {
      "address": "0x123409812340981234098123409812deadbeef42",
      "raw_data": "0x01020304",
      "message": "\u0019Ethereum Signed Message:\n4\u0001\u0002\u0003\u0004",
      "hash": "0x7e3a4e7a9d1744bc5c675c25e1234ca8ed9162bd17f78b9085e48047c15ac310",
      "meta": {
        "remote": "signer binary",
        "local": "main",
        "scheme": "in-proc"
      }
    }
  ]
}

```

### ShowInfo / `ui_showInfo`

The UI should show the info to the user. Does not expect response.

#### Sample call

```json
{
  "jsonrpc": "2.0",
  "id": 9,
  "method": "ui_showInfo",
  "params": [
    {
      "text": "Tests completed"
    }
  ]
}

```

### ShowError / `ui_showError`

The UI should show the info to the user. Does not expect response.

```json

{
  "jsonrpc": "2.0",
  "id": 2,
  "method": "ShowError",
  "params": [
    {
      "text": "Testing 'ShowError'"
    }
  ]
}

```

### OnApprovedTx / `ui_onApprovedTx`

`OnApprovedTx` is called when a transaction has been approved and signed. The call contains the return value that will be sent to the external caller.  The return value from this method is ignored - the reason for having this callback is to allow the ruleset to keep track of approved transactions.

When implementing rate-limited rules, this callback should be used.

TLDR; Use this method to keep track of signed transactions, instead of using the data in `ApproveTx`.

### OnSignerStartup / `ui_onSignerStartup`

This method provide the UI with information about what API version the signer uses (both internal and external) aswell as build-info and external api,
in k/v-form.

Example call:
```json

{
  "jsonrpc": "2.0",
  "id": 1,
  "method": "ui_onSignerStartup",
  "params": [
    {
      "info": {
        "extapi_http": "http://localhost:8550",
        "extapi_ipc": null,
        "extapi_version": "2.0.0",
        "intapi_version": "1.2.0"
      }
    }
  ]
}

```


### Rules for UI apis

A UI should conform to the following rules.

* A UI MUST NOT load any external resources that were not embedded/part of the UI package.
  * For example, not load icons, stylesheets from the internet
  * Not load files from the filesystem, unless they reside in the same local directory (e.g. config files)
* A Graphical UI MUST show the blocky-identicon for ethereum addresses.
* A UI MUST warn display approproate warning if the destination-account is formatted with invalid checksum.
* A UI MUST NOT open any ports or services
  * The signer opens the public port
* A UI SHOULD verify the permissions on the signer binary, and refuse to execute or warn if permissions allow non-user write.
* A UI SHOULD inform the user about the `SHA256` or `MD5` hash of the binary being executed
* A UI SHOULD NOT maintain a secondary storage of data, e.g. list of accounts
  * The signer provides accounts
* A UI SHOULD, to the best extent possible, use static linking / bundling, so that required libraries are bundled
along with the UI.


### UI Implementations

There are a couple of implementation for a UI. We'll try to keep this list up to date.

| Name | Repo | UI type| No external resources| Blocky support| Verifies permissions | Hash information | No secondary storage | Statically linked| Can modify parameters|
| ---- | ---- | -------| ---- | ---- | ---- |---- | ---- | ---- | ---- |
| QtSigner| https://github.com/holiman/qtsigner/| Python3/QT-based| :+1:| :+1:| :+1:| :+1:| :+1:| :x: |  :+1: (partially)|
| GtkSigner| https://github.com/holiman/gtksigner| Python3/GTK-based| :+1:| :x:| :x:| :+1:| :+1:| :x: |  :x: |
| Frame | https://github.com/floating/frame/commits/go-signer| Electron-based| :x:| :x:| :x:| :x:| ?| :x: |  :x: |
| Clef UI| https://github.com/kyokan/clef-ui| Golang/QT-based| :+1:| :+1:| :x:| :+1:| :+1:| :x: |  :+1: (approve tx only)|<|MERGE_RESOLUTION|>--- conflicted
+++ resolved
@@ -15,14 +15,9 @@
 Check out
 
 * the [tutorial](tutorial.md) for some concrete examples on how the signer works.
-<<<<<<< HEAD
-* the [setup docs](docs/setup.md) for some information on how to configure it to work on QubesOS or USBArmory.
-
-=======
 * the [setup docs](docs/setup.md) for some information on how to configure it to work on QubesOS or USBArmory. 
 * the [data types](datatypes.md) for detailed information on the json types used in the communication between
   clef and an external UI 
->>>>>>> 2f5b6cb4
 
 ## Command line flags
 Clef accepts the following command line options:
@@ -37,13 +32,8 @@
 GLOBAL OPTIONS:
    --loglevel value        log level to emit to the screen (default: 4)
    --keystore value        Directory for the keystore (default: "$HOME/.ethereum/keystore")
-<<<<<<< HEAD
-   --configdir value       Directory for clef configuration (default: "$HOME/.clef")
-   --networkid value       Network identifier (integer, 1=Frontier, 2=Morden (disused), 3=Ropsten, 4=Rinkeby, 6=Kotti) (default: 1)
-=======
    --configdir value       Directory for Clef configuration (default: "$HOME/.clef")
    --chainid value         Chain id to use for signing (1=mainnet, 3=ropsten, 4=rinkeby, 5=Goerli) (default: 1)
->>>>>>> 2f5b6cb4
    --lightkdf              Reduce key-derivation RAM & CPU usage at some expense of KDF strength
    --nousb                 Disables monitoring for and managing USB hardware wallets
    --rpcaddr value         HTTP-RPC server listening interface (default: "localhost")
