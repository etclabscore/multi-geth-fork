--- conflicted
+++ resolved
@@ -23,10 +23,7 @@
 	"io/ioutil"
 	"math/rand"
 	"os"
-<<<<<<< HEAD
-=======
 	"strings"
->>>>>>> 2f5b6cb4
 	"sync"
 	"time"
 
@@ -64,16 +61,6 @@
 	case <-time.After(time.Duration(timeout) * time.Second):
 		metrics.GetOrRegisterCounter(fmt.Sprintf("%s.timeout", commandName), nil).Inc(1)
 
-<<<<<<< HEAD
-		e := fmt.Errorf("timeout after %v sec", timeout)
-		// trigger debug functionality on randomBytes
-		err := trackChunks(randomBytes[:])
-		if err != nil {
-			e = fmt.Errorf("%v; triggerChunkDebug failed: %v", e, err)
-		}
-
-		return e
-=======
 		err = fmt.Errorf("timeout after %v sec", timeout)
 	}
 
@@ -94,7 +81,6 @@
 
 	for i, ref := range addrs {
 		log.Trace(fmt.Sprintf("ref %d", i), "ref", ref)
->>>>>>> 2f5b6cb4
 	}
 
 	for _, host := range hosts {
@@ -151,69 +137,7 @@
 	return fileStore.GetAllReferences(ctx, reader, false)
 }
 
-<<<<<<< HEAD
-func trackChunks(testData []byte) error {
-	log.Warn("Test timed out; running chunk debug sequence")
-
-	addrs, err := getAllRefs(testData)
-	if err != nil {
-		return err
-	}
-	log.Trace("All references retrieved")
-
-	// has-chunks
-	for _, host := range hosts {
-		httpHost := fmt.Sprintf("ws://%s:%d", host, 8546)
-		log.Trace("Calling `Has` on host", "httpHost", httpHost)
-		rpcClient, err := rpc.Dial(httpHost)
-		if err != nil {
-			log.Trace("Error dialing host", "err", err)
-			return err
-		}
-		log.Trace("rpc dial ok")
-		var hasInfo []api.HasInfo
-		err = rpcClient.Call(&hasInfo, "bzz_has", addrs)
-		if err != nil {
-			log.Trace("Error calling host", "err", err)
-			return err
-		}
-		log.Trace("rpc call ok")
-		count := 0
-		for _, info := range hasInfo {
-			if !info.Has {
-				count++
-				log.Error("Host does not have chunk", "host", httpHost, "chunk", info.Addr)
-			}
-		}
-		if count == 0 {
-			log.Info("Host reported to have all chunks", "host", httpHost)
-		}
-	}
-	return nil
-}
-
-func getAllRefs(testData []byte) (storage.AddressCollection, error) {
-	log.Trace("Getting all references for given root hash")
-	datadir, err := ioutil.TempDir("", "chunk-debug")
-	if err != nil {
-		return nil, fmt.Errorf("unable to create temp dir: %v", err)
-	}
-	defer os.RemoveAll(datadir)
-	fileStore, err := storage.NewLocalFileStore(datadir, make([]byte, 32))
-	if err != nil {
-		return nil, err
-	}
-	ctx, cancel := context.WithTimeout(context.Background(), time.Duration(trackTimeout)*time.Second)
-	defer cancel()
-
-	reader := bytes.NewReader(testData)
-	return fileStore.GetAllReferences(ctx, reader, false)
-}
-
-func uplaodAndSync(c *cli.Context, randomBytes []byte, tuid string) error {
-=======
 func uploadAndSync(c *cli.Context, randomBytes []byte, tuid string) error {
->>>>>>> 2f5b6cb4
 	log.Info("uploading to "+httpEndpoint(hosts[0])+" and syncing", "tuid", tuid, "seed", seed)
 
 	t1 := time.Now()
