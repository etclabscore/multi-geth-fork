--- conflicted
+++ resolved
@@ -467,7 +467,6 @@
 				if err != nil {
 					return nil, nil, err
 				}
-<<<<<<< HEAD
 
 				r := NewRegistry(addr.ID(), delivery, netStore, state.NewInmemoryStore(), &RegistryOptions{
 					SkipCheck: skipCheck,
@@ -476,16 +475,6 @@
 				}, nil)
 				bucket.Store(bucketKeyRegistry, r)
 
-=======
-
-				r := NewRegistry(addr.ID(), delivery, netStore, state.NewInmemoryStore(), &RegistryOptions{
-					SkipCheck: skipCheck,
-					Syncing:   SyncingDisabled,
-					Retrieval: RetrievalEnabled,
-				}, nil)
-				bucket.Store(bucketKeyRegistry, r)
-
->>>>>>> 2f5b6cb4
 				cleanup = func() {
 					r.Close()
 					clean()
@@ -537,7 +526,6 @@
 			log.Debug("Storing data to file store")
 			fileHash, wait, err := roundRobinFileStore.Store(ctx, testutil.RandomReader(1, size), int64(size), false)
 			// wait until all chunks stored
-<<<<<<< HEAD
 			if err != nil {
 				return err
 			}
@@ -545,21 +533,6 @@
 			if err != nil {
 				return err
 			}
-
-			log.Debug("Waiting for kademlia")
-			// TODO this does not seem to be correct usage of the function, as the simulation may have no kademlias
-			if _, err := sim.WaitTillHealthy(ctx); err != nil {
-				return err
-			}
-=======
-			if err != nil {
-				return err
-			}
-			err = wait(ctx)
-			if err != nil {
-				return err
-			}
->>>>>>> 2f5b6cb4
 
 			//get the pivot node's filestore
 			item, ok := sim.NodeItem(pivot, bucketKeyFileStore)
