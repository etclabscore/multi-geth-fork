--- conflicted
+++ resolved
@@ -54,15 +54,12 @@
 			"path": "github.com/allegro/bigcache/queue",
 			"revision": "e24eb225f15679bbe54f91bfa7da3b00e59b9768",
 			"revisionTime": "2019-02-18T06:46:05Z"
-<<<<<<< HEAD
-=======
 		},
 		{
 			"checksumSHA1": "hp2pna9yEn9hemIjc7asalxL2Qs=",
 			"path": "github.com/apilayer/freegeoip",
 			"revision": "3f942d1392f6439bda0f67b3c650ce468ebdba8e",
 			"revisionTime": "2018-07-02T11:14:01Z"
->>>>>>> 2f5b6cb4
 		},
 		{
 			"checksumSHA1": "USkefO0g1U9mr+8hagv3fpSkrxg=",
