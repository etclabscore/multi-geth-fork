// Copyright 2016 The go-ethereum Authors
// This file is part of the go-ethereum library.
//
// The go-ethereum library is free software: you can redistribute it and/or modify
// it under the terms of the GNU Lesser General Public License as published by
// the Free Software Foundation, either version 3 of the License, or
// (at your option) any later version.
//
// The go-ethereum library is distributed in the hope that it will be useful,
// but WITHOUT ANY WARRANTY; without even the implied warranty of
// MERCHANTABILITY or FITNESS FOR A PARTICULAR PURPOSE. See the
// GNU Lesser General Public License for more details.
//
// You should have received a copy of the GNU Lesser General Public License
// along with the go-ethereum library. If not, see <http://www.gnu.org/licenses/>.

package params

import (
	"encoding/json"
	"fmt"
	"math/big"

	"github.com/ethereum/go-ethereum/common"
	"github.com/ethereum/go-ethereum/common/hexutil"
)

// Genesis hashes to enforce below configs on.
var (
	MainnetGenesisHash = common.HexToHash("0xd4e56740f876aef8c010b86a40d5f56745a118d0906a34e69aec8c0db1cb8fa3")
	TestnetGenesisHash = common.HexToHash("0x41941023680923e0fe4d74a34bdac8141f2540e3ae90623718e47d66d1ca4a2d")
	RinkebyGenesisHash = common.HexToHash("0x6341fd3daf94b748c72ced5a5b26028f2474f5f00d824504e4fa37a75767e177")
	GoerliGenesisHash  = common.HexToHash("0xbf7e331f7f7c1dd2e05159666b3bf8bc7a8a3a9eb1d518969eab529dd9b88c1a")
)

var (
	// MainnetChainConfig is the chain parameters to run a node on the main network.
	MainnetChainConfig = &ChainConfig{
		ChainID:             big.NewInt(1),
		HomesteadBlock:      big.NewInt(1150000),
		DAOForkBlock:        big.NewInt(1920000),
		DAOForkSupport:      true,
		EIP150Block:         big.NewInt(2463000),
		EIP150Hash:          common.HexToHash("0x2086799aeebeae135c246c65021c82b4e15a2c451340993aacfd2751886514f0"),
		EIP155Block:         big.NewInt(2675000),
		EIP158Block:         big.NewInt(2675000),
		ByzantiumBlock:      big.NewInt(4370000),
		DisposalBlock:       nil,
		ConstantinopleBlock: big.NewInt(7280000),
		PetersburgBlock:     big.NewInt(7280000),
		Ethash:              new(EthashConfig),
<<<<<<< HEAD
		BlockRewardSchedule: BlockRewardScheduleT{
			new(big.Int).SetUint64(uint64(0x0)):      new(big.Int).SetUint64(uint64(0x4563918244f40000)),
			new(big.Int).SetUint64(uint64(0x42ae50)): new(big.Int).SetUint64(uint64(0x29a2241af62c0000)),
			new(big.Int).SetUint64(uint64(0x6f1580)): new(big.Int).SetUint64(uint64(0x1bc16d674ec80000)),
		},
		DifficultyBombDelays: DifficultyBombDelaysT{
			new(big.Int).SetUint64(uint64(0x42ae50)): new(big.Int).SetUint64(uint64(0x2dc6c0)),
			new(big.Int).SetUint64(uint64(0x6f1580)): new(big.Int).SetUint64(uint64(0x1e8480)),
		},
	}

	// MainnetTrustedCheckpoint contains the light client trusted checkpoint for the main network.
	MainnetTrustedCheckpoint = &TrustedCheckpoint{
		Name:         "mainnet",
		SectionIndex: 227,
		SectionHead:  common.HexToHash("0xa2e0b25d72c2fc6e35a7f853cdacb193b4b4f95c606accf7f8fa8415283582c7"),
		CHTRoot:      common.HexToHash("0xf69bdd4053b95b61a27b106a0e86103d791edd8574950dc96aa351ab9b9f1aa0"),
		BloomRoot:    common.HexToHash("0xec1b454d4c6322c78ccedf76ac922a8698c3cac4d98748a84af4995b7bd3d744"),
=======
		TrustedCheckpoint: &TrustedCheckpoint{
			Name:         "mainnet",
			SectionIndex: 227,
			SectionHead:  common.HexToHash("0xa2e0b25d72c2fc6e35a7f853cdacb193b4b4f95c606accf7f8fa8415283582c7"),
			CHTRoot:      common.HexToHash("0xf69bdd4053b95b61a27b106a0e86103d791edd8574950dc96aa351ab9b9f1aa0"),
			BloomRoot:    common.HexToHash("0xec1b454d4c6322c78ccedf76ac922a8698c3cac4d98748a84af4995b7bd3d744"),
		},
>>>>>>> 0bb7fc90
	}

	// TestnetChainConfig contains the chain parameters to run a node on the Ropsten test network.
	TestnetChainConfig = &ChainConfig{
		ChainID:             big.NewInt(3),
		HomesteadBlock:      big.NewInt(0),
		DAOForkBlock:        big.NewInt(int64(0x40E80F)),
		DAOForkSupport:      true,
		EIP150Block:         big.NewInt(0),
		EIP150Hash:          common.HexToHash("0x41941023680923e0fe4d74a34bdac8141f2540e3ae90623718e47d66d1ca4a2d"),
		EIP155Block:         big.NewInt(10),
		EIP158Block:         big.NewInt(10),
		ByzantiumBlock:      big.NewInt(1700000),
		DisposalBlock:       nil,
		ConstantinopleBlock: big.NewInt(4230000),
		PetersburgBlock:     big.NewInt(4939394),
		Ethash:              new(EthashConfig),
<<<<<<< HEAD
		BlockRewardSchedule: BlockRewardScheduleT{
			new(big.Int).SetUint64(uint64(0x0)): new(big.Int).SetUint64(uint64(0x4563918244f40000)),
			big.NewInt(1700000):                 new(big.Int).SetUint64(uint64(0x29a2241af62c0000)),
			big.NewInt(4230000):                 new(big.Int).SetUint64(uint64(0x1bc16d674ec80000)),
		},
		DifficultyBombDelays: DifficultyBombDelaysT{
			big.NewInt(1700000): new(big.Int).SetUint64(uint64(0x2dc6c0)),
			big.NewInt(4230000): new(big.Int).SetUint64(uint64(0x1e8480)),
		},
	}

	// TestnetTrustedCheckpoint contains the light client trusted checkpoint for the Ropsten test network.
	TestnetTrustedCheckpoint = &TrustedCheckpoint{
		Name:         "testnet",
		SectionIndex: 161,
		SectionHead:  common.HexToHash("0x5378afa734e1feafb34bcca1534c4d96952b754579b96a4afb23d5301ecececc"),
		CHTRoot:      common.HexToHash("0x1cf2b071e7443a62914362486b613ff30f60cea0d9c268ed8c545f876a3ee60c"),
		BloomRoot:    common.HexToHash("0x5ac25c84bd18a9cbe878d4609a80220f57f85037a112644532412ba0d498a31b"),
=======
		TrustedCheckpoint: &TrustedCheckpoint{
			Name:         "testnet",
			SectionIndex: 161,
			SectionHead:  common.HexToHash("0x5378afa734e1feafb34bcca1534c4d96952b754579b96a4afb23d5301ecececc"),
			CHTRoot:      common.HexToHash("0x1cf2b071e7443a62914362486b613ff30f60cea0d9c268ed8c545f876a3ee60c"),
			BloomRoot:    common.HexToHash("0x5ac25c84bd18a9cbe878d4609a80220f57f85037a112644532412ba0d498a31b"),
		},
>>>>>>> 0bb7fc90
	}

	// RinkebyChainConfig contains the chain parameters to run a node on the Rinkeby test network.
	RinkebyChainConfig = &ChainConfig{
		ChainID:             big.NewInt(4),
		HomesteadBlock:      big.NewInt(1),
		DAOForkBlock:        nil,
		DAOForkSupport:      true,
		EIP150Block:         big.NewInt(2),
		EIP150Hash:          common.HexToHash("0x9b095b36c15eaf13044373aef8ee0bd3a382a5abb92e402afa44b8249c3a90e9"),
		EIP155Block:         big.NewInt(3),
		EIP158Block:         big.NewInt(3),
		ByzantiumBlock:      big.NewInt(1035301),
		DisposalBlock:       nil,
		ConstantinopleBlock: big.NewInt(3660663),
		PetersburgBlock:     big.NewInt(4321234),
		Clique: &CliqueConfig{
			Period: 15,
			Epoch:  30000,
		},
<<<<<<< HEAD
		BlockRewardSchedule: BlockRewardScheduleT{
			new(big.Int).SetUint64(uint64(0x0)): new(big.Int).SetUint64(uint64(0x4563918244f40000)),
			big.NewInt(1035301):                 new(big.Int).SetUint64(uint64(0x29a2241af62c0000)),
			big.NewInt(3660663):                 new(big.Int).SetUint64(uint64(0x1bc16d674ec80000)),
		},
		DifficultyBombDelays: DifficultyBombDelaysT{
			big.NewInt(1035301): new(big.Int).SetUint64(uint64(0x2dc6c0)),
			big.NewInt(3660663): new(big.Int).SetUint64(uint64(0x1e8480)),
		},
	}

	// RinkebyTrustedCheckpoint contains the light client trusted checkpoint for the Rinkeby test network.
	RinkebyTrustedCheckpoint = &TrustedCheckpoint{
		Name:         "rinkeby",
		SectionIndex: 125,
		SectionHead:  common.HexToHash("0x8a738386f6bb34add15846f8f49c4c519a2f32519096e792b9f43bcb407c831c"),
		CHTRoot:      common.HexToHash("0xa1e5720a9bad4dce794f129e4ac6744398197b652868011486a6f89c8ec84a75"),
		BloomRoot:    common.HexToHash("0xa3048fe8b7e30f77f11bc755a88478363d7d3e71c2bdfe4e8ab9e269cd804ba2"),
=======
		TrustedCheckpoint: &TrustedCheckpoint{
			Name:         "rinkeby",
			SectionIndex: 125,
			SectionHead:  common.HexToHash("0x8a738386f6bb34add15846f8f49c4c519a2f32519096e792b9f43bcb407c831c"),
			CHTRoot:      common.HexToHash("0xa1e5720a9bad4dce794f129e4ac6744398197b652868011486a6f89c8ec84a75"),
			BloomRoot:    common.HexToHash("0xa3048fe8b7e30f77f11bc755a88478363d7d3e71c2bdfe4e8ab9e269cd804ba2"),
		},
>>>>>>> 0bb7fc90
	}

	// GoerliChainConfig contains the chain parameters to run a node on the Görli test network.
	GoerliChainConfig = &ChainConfig{
		ChainID:             big.NewInt(5),
		HomesteadBlock:      big.NewInt(0),
		DAOForkBlock:        nil,
		DAOForkSupport:      true,
		EIP150Block:         big.NewInt(0),
		EIP155Block:         big.NewInt(0),
		EIP158Block:         big.NewInt(0),
		ByzantiumBlock:      big.NewInt(0),
		ConstantinopleBlock: big.NewInt(0),
		PetersburgBlock:     big.NewInt(0),
		Clique: &CliqueConfig{
			Period: 15,
			Epoch:  30000,
		},
<<<<<<< HEAD
		BlockRewardSchedule: BlockRewardScheduleT{
			big.NewInt(0): new(big.Int).SetUint64(uint64(0x1bc16d674ec80000)),
		},
		DifficultyBombDelays: DifficultyBombDelaysT{
			big.NewInt(0): new(big.Int).SetUint64(uint64(0x1e8480)),
		},
	}

	// GoerliTrustedCheckpoint contains the light client trusted checkpoint for the Görli test network.
	GoerliTrustedCheckpoint = &TrustedCheckpoint{
		Name:         "goerli",
		SectionIndex: 9,
		SectionHead:  common.HexToHash("0x8e223d827391eee53b07cb8ee057dbfa11c93e0b45352188c783affd7840a921"),
		CHTRoot:      common.HexToHash("0xe0a817ac69b36c1e437c5b0cff9e764853f5115702b5f66d451b665d6afb7e78"),
		BloomRoot:    common.HexToHash("0x50d672aeb655b723284969c7c1201fb6ca003c23ed144bcb9f2d1b30e2971c1b"),
=======
		TrustedCheckpoint: &TrustedCheckpoint{
			Name:         "goerli",
			SectionIndex: 9,
			SectionHead:  common.HexToHash("0x8e223d827391eee53b07cb8ee057dbfa11c93e0b45352188c783affd7840a921"),
			CHTRoot:      common.HexToHash("0xe0a817ac69b36c1e437c5b0cff9e764853f5115702b5f66d451b665d6afb7e78"),
			BloomRoot:    common.HexToHash("0x50d672aeb655b723284969c7c1201fb6ca003c23ed144bcb9f2d1b30e2971c1b"),
		},
>>>>>>> 0bb7fc90
	}

	// AllEthashProtocolChanges contains every protocol change (EIPs) introduced
	// and accepted by the Ethereum core developers into the Ethash consensus.
	//
	// This configuration is intentionally not using keyed fields to force anyone
	// adding flags to the config to also have to set these fields.
	AllEthashProtocolChanges = &ChainConfig{
		big.NewInt(1337), // ChainID

		big.NewInt(0), // HomesteadBlock
		nil,           // EIP2FBlock
		nil,           // EIP7FBlock

		nil,   // DAOForkBlock
		false, // DAOForkSupport

		big.NewInt(0), // EIP150Block
		common.Hash{}, // EIP150Hash
		big.NewInt(0), // EIP155Block
		big.NewInt(0), // EIP158Block
		nil,           // EIP160FBlock
		nil,           // EIP161FBlock
		nil,           // EIP170FBlock

		big.NewInt(0), // ByzantiumBlock
		nil,           // EIP100FBlock
		nil,           // EIP140FBlock
		nil,           // EIP198FBlock
		nil,           // EIP211FBlock
		nil,           // EIP212FBlock
		nil,           // EIP213FBlock
		nil,           // EIP214FBlock
		nil,           // EIP649FBlock
		nil,           // EIP658FBlock

		big.NewInt(0), // ConstantinopleBlock
		nil,           // EIP145FBlock
		nil,           // EIP1014FBlock
		nil,           // EIP1052FBlock
		nil,           // EIP1234FBlock
		nil,           // EIP1283FBlock

		nil, // PetersburgBlock
		nil, // EWASMBlock

		nil, // ECIP1010PauseBlock
		nil, // ECIP1010Length
		nil, // ECIP1017EraRounds
		nil, // DisposalBlock

		nil, // Musicoin MCIP0Block UBI
		nil, // Musicoin MCIP3Block UBI
		nil, // Musicoin MCIP8Block QT

		new(EthashConfig), // Ethash
		nil,               // Clique
<<<<<<< HEAD
		DifficultyBombDelaysT{
			new(big.Int).SetUint64(uint64(0x0)): new(big.Int).SetUint64(uint64(0x1e8480)),
		},
		BlockRewardScheduleT{
			new(big.Int).SetUint64(uint64(0x0)): new(big.Int).SetUint64(uint64(0x1bc16d674ec80000)),
		},
=======
		nil,
>>>>>>> 0bb7fc90
	}

	// AllCliqueProtocolChanges contains every protocol change (EIPs) introduced
	// and accepted by the Ethereum core developers into the Clique consensus.
	//
	// This configuration is intentionally not using keyed fields to force anyone
	// adding flags to the config to also have to set these fields.
	AllCliqueProtocolChanges = &ChainConfig{
		big.NewInt(1337), // ChainID

		big.NewInt(0), // HomesteadBlock
		nil,           // EIP2FBlock
		nil,           // EIP7FBlock

		nil,   // DAOForkBlock
		false, // DAOForkSupport

		big.NewInt(0), // EIP150Block
		common.Hash{}, // EIP150Hash
		big.NewInt(0), // EIP155Block
		big.NewInt(0), // EIP158Block
		nil,           // EIP160FBlock
		nil,           // EIP161FBlock
		nil,           // EIP170FBlock

		big.NewInt(0), // ByzantiumBlock
		nil,           // EIP100FBlock
		nil,           // EIP140FBlock
		nil,           // EIP198FBlock
		nil,           // EIP211FBlock
		nil,           // EIP212FBlock
		nil,           // EIP213FBlock
		nil,           // EIP214FBlock
		nil,           // EIP649FBlock
		nil,           // EIP658FBlock

		big.NewInt(0), // ConstantinopleBlock
		nil,           // EIP145FBlock
		nil,           // EIP1014FBlock
		nil,           // EIP1052FBlock
		nil,           // EIP1234FBlock
		nil,           // EIP1283FBlock

		nil, // PetersburgBlock
		nil, // EWASMBlock

		nil, // ECIP1010PauseBlock
		nil, // ECIP1010Length
		nil, // ECIP1017EraRounds
		nil, // DisposalBlock

		nil, // Musicoin MCIP0Block UBI
		nil, // Musicoin MCIP3Block UBI
		nil, // Musicoin MCIP8Block QT

		nil, // Ethash
		&CliqueConfig{
			Period: 0,
			Epoch:  30000,
		},
<<<<<<< HEAD
		DifficultyBombDelaysT{
			big.NewInt(0): new(big.Int).SetUint64(uint64(0x1e8480)),
		},
		BlockRewardScheduleT{
			big.NewInt(0): new(big.Int).SetUint64(uint64(0x1bc16d674ec80000)),
		},
=======
		nil,
>>>>>>> 0bb7fc90
	}

	// TestChainConfig is used for tests.
	TestChainConfig = &ChainConfig{
		big.NewInt(1), // ChainID

		big.NewInt(0), // HomesteadBlock
		nil,           // EIP2FBlock
		nil,           // EIP7FBlock

		nil,   // DAOForkBlock
		false, // DAOForkSupport

		big.NewInt(0), // EIP150Block
		common.Hash{}, // EIP150Hash
		big.NewInt(0), // EIP155Block
		big.NewInt(0), // EIP158Block
		nil,           // EIP160FBlock
		nil,           // EIP161FBlock
		nil,           // EIP170FBlock

		big.NewInt(0), // ByzantiumBlock
		nil,           // EIP100FBlock
		nil,           // EIP140FBlock
		nil,           // EIP198FBlock
		nil,           // EIP211FBlock
		nil,           // EIP212FBlock
		nil,           // EIP213FBlock
		nil,           // EIP214FBlock
		nil,           // EIP649FBlock
		nil,           // EIP658FBlock

		big.NewInt(0), // ConstantinopleBlock
		nil,           // EIP145FBlock
		nil,           // EIP1014FBlock
		nil,           // EIP1052FBlock
		nil,           // EIP1234FBlock
		nil,           // EIP1283FBlock

		nil, // PetersburgBlock
		nil, // EWASMBlock

		nil, // ECIP1010PauseBlock
		nil, // ECIP1010Length
		nil, // ECIP1017EraRounds
		nil, // DisposalBlock

		nil, // Musicoin MCIP0Block UBI
		nil, // Musicoin MCIP3Block UBI
		nil, // Musicoin MCIP8Block QT

		new(EthashConfig), // Ethash
		nil,               // Clique
<<<<<<< HEAD
		DifficultyBombDelaysT{
			new(big.Int).SetUint64(uint64(0x0)): new(big.Int).SetUint64(uint64(0x1e8480)),
		},
		BlockRewardScheduleT{
			new(big.Int).SetUint64(uint64(0x0)): new(big.Int).SetUint64(uint64(0x1bc16d674ec80000)),
		},
=======
		nil,
>>>>>>> 0bb7fc90
	}

	// TestRules are all rules from TestChainConfig initialized at 0.
	TestRules = TestChainConfig.Rules(new(big.Int))
)

// TrustedCheckpoint represents a set of post-processed trie roots (CHT and
// BloomTrie) associated with the appropriate section index and head hash. It is
// used to start light syncing from this checkpoint and avoid downloading the
// entire header chain while still being able to securely access old headers/logs.
type TrustedCheckpoint struct {
	Name         string      `json:"-"`
	SectionIndex uint64      `json:"sectionIndex"`
	SectionHead  common.Hash `json:"sectionHead"`
	CHTRoot      common.Hash `json:"chtRoot"`
	BloomRoot    common.Hash `json:"bloomRoot"`
}

// ChainConfig is the core config which determines the blockchain settings.
//
// ChainConfig is stored in the database on a per block basis. This means
// that any network, identified by its genesis block, can have its own
// set of configuration options.
type ChainConfig struct {
	ChainID *big.Int `json:"chainId"` // chainId identifies the current chain and is used for replay protection

	// HF: Homestead
	HomesteadBlock *big.Int `json:"homesteadBlock,omitempty"` // Homestead switch block (nil = no fork, 0 = already homestead)
	// "Homestead Hard-fork Changes"
	// https://github.com/ethereum/EIPs/blob/master/EIPS/eip-2.md
	EIP2FBlock *big.Int `json:"eip2FBlock,omitempty"`
	// DELEGATECALL
	// https://eips.ethereum.org/EIPS/eip-7
	EIP7FBlock *big.Int `json:"eip7FBlock,omitempy"`
	// Note: EIP 8 was also included in this fork, but was not backwards-incompatible

	// HF: DAO
	DAOForkBlock   *big.Int `json:"daoForkBlock,omitempty"`   // TheDAO hard-fork switch block (nil = no fork)
	DAOForkSupport bool     `json:"daoForkSupport,omitempty"` // Whether the nodes supports or opposes the DAO hard-fork

	// HF: Tangerine Whistle
	// EIP150 implements the Gas price changes (https://github.com/ethereum/EIPs/issues/150)
	EIP150Block *big.Int    `json:"eip150Block,omitempty"` // EIP150 HF block (nil = no fork)
	EIP150Hash  common.Hash `json:"eip150Hash,omitempty"`  // EIP150 HF hash (needed for header only clients as only gas pricing changed)

	// HF: Spurious Dragon
	EIP155Block *big.Int `json:"eip155Block,omitempty"` // EIP155 HF block
	EIP158Block *big.Int `json:"eip158Block,omitempty"` // EIP158 HF block, includes implementations of 158/161, 160, and 170
	//
	// EXP cost increase
	// https://github.com/ethereum/EIPs/blob/master/EIPS/eip-160.md
	// NOTE: this json tag:
	// (a.) varies from it's 'siblings', which have 'F's in them
	// (b.) without the 'F' will vary from ETH implementations if they choose to accept the proposed changes
	// with corresponding refactoring (https://github.com/ethereum/go-ethereum/pull/18401)
	EIP160FBlock *big.Int `json:"eip160Block,omitempty"`
	// State trie clearing (== EIP158 proper)
	// https://github.com/ethereum/EIPs/blob/master/EIPS/eip-161.md
	EIP161FBlock *big.Int `json:"eip161FBlock,omitempty"`
	// Contract code size limit
	// https://github.com/ethereum/EIPs/blob/master/EIPS/eip-170.md
	EIP170FBlock *big.Int `json:"eip170FBlock,omitempty"`

	// HF: Byzantium
	ByzantiumBlock *big.Int `json:"byzantiumBlock,omitempty"` // Byzantium switch block (nil = no fork, 0 = already on byzantium)
	//
	// Difficulty adjustment to target mean block time including uncles
	// https://github.com/ethereum/EIPs/issues/100
	EIP100FBlock *big.Int `json:"eip100FBlock,omitempty"`
	// Opcode REVERT
	// https://eips.ethereum.org/EIPS/eip-140
	EIP140FBlock *big.Int `json:"eip140FBlock,omitempty"`
	// Precompiled contract for bigint_modexp
	// https://github.com/ethereum/EIPs/issues/198
	EIP198FBlock *big.Int `json:"eip198FBlock,omitempty"`
	// Opcodes RETURNDATACOPY, RETURNDATASIZE
	// https://github.com/ethereum/EIPs/issues/211
	EIP211FBlock *big.Int `json:"eip211FBlock,omitempty"`
	// Precompiled contract for pairing check
	// https://github.com/ethereum/EIPs/issues/212
	EIP212FBlock *big.Int `json:"eip212FBlock,omitempty"`
	// Precompiled contracts for addition and scalar multiplication on the elliptic curve alt_bn128
	// https://github.com/ethereum/EIPs/issues/213
	EIP213FBlock *big.Int `json:"eip213FBlock,omitempty"`
	// Opcode STATICCALL
	// https://github.com/ethereum/EIPs/issues/214
	EIP214FBlock *big.Int `json:"eip214FBlock,omitempty"`
	// Metropolis diff bomb delay and reducing block reward
	// https://github.com/ethereum/EIPs/issues/649
	// note that this is closely related to EIP100.
	// In fact, EIP100 is bundled in
	EIP649FBlock *big.Int `json:"eip649FBlock,omitempty"`
	// Transaction receipt status
	// https://github.com/ethereum/EIPs/issues/658
	EIP658FBlock *big.Int `json:"eip658FBlock,omitempty"`
	// NOT CONFIGURABLE: prevent overwriting contracts
	// https://github.com/ethereum/EIPs/issues/684
	// EIP684FBlock *big.Int `json:"eip684BFlock,omitempty"`

	// HF: Constantinople
	ConstantinopleBlock *big.Int `json:"constantinopleBlock,omitempty"` // Constantinople switch block (nil = no fork, 0 = already activated)
	//
	// Opcodes SHR, SHL, SAR
	// https://eips.ethereum.org/EIPS/eip-145
	EIP145FBlock *big.Int `json:"eip145FBlock,omitempty"`
	// Opcode CREATE2
	// https://eips.ethereum.org/EIPS/eip-1014
	EIP1014FBlock *big.Int `json:"eip1014FBlock,omitempty"`
	// Opcode EXTCODEHASH
	// https://eips.ethereum.org/EIPS/eip-1052
	EIP1052FBlock *big.Int `json:"eip1052FBlock,omitempty"`
	// Constantinople difficulty bomb delay and block reward adjustment
	// https://eips.ethereum.org/EIPS/eip-1234
	EIP1234FBlock *big.Int `json:"eip1234FBlock,omitempty"`
	// Net gas metering
	// https://eips.ethereum.org/EIPS/eip-1283
	EIP1283FBlock *big.Int `json:"eip1283FBlock,omitempty"`

	PetersburgBlock *big.Int `json:"petersburgBlock,omitempty"` // Petersburg switch block (nil = same as Constantinople)

	EWASMBlock *big.Int `json:"ewasmBlock,omitempty"` // EWASM switch block (nil = no fork, 0 = already activated)

	ECIP1010PauseBlock *big.Int `json:"ecip1010PauseBlock,omitempty"` // ECIP1010 pause HF block
	ECIP1010Length     *big.Int `json:"ecip1010Length,omitempty"`     // ECIP1010 length
	ECIP1017EraRounds  *big.Int `json:"ecip1017EraRounds,omitempty"`  // ECIP1017 era rounds
	DisposalBlock      *big.Int `json:"disposalBlock,omitempty"`      // Bomb disposal HF block

	MCIP0Block *big.Int `json:"mcip0Block,omitempty"` // Musicoin default block; no MCIP, just denotes chain pref
	MCIP3Block *big.Int `json:"mcip3Block,omitempty"` // Musicoin 'UBI Fork' block
	MCIP8Block *big.Int `json:"mcip8Block,omitempty"` // Musicoin 'QT For' block

	// Various consensus engines
	Ethash *EthashConfig `json:"ethash,omitempty"`
	Clique *CliqueConfig `json:"clique,omitempty"`

<<<<<<< HEAD
	DifficultyBombDelays DifficultyBombDelaysT `json:"difficultyBombDelays,omitempty"`
	BlockRewardSchedule  BlockRewardScheduleT  `json:"blockReward,omitempty"`
}

type DifficultyBombDelaysT map[*big.Int]*big.Int

func (dbd *DifficultyBombDelaysT) UnmarshalJSON(input []byte) error {
	var n = make(map[string]string)
	if err := json.Unmarshal(input, &n); err != nil {
		return err
	}
	d := DifficultyBombDelaysT{}
	for k, v := range n {
		kk, err := hexutil.DecodeBig(k)
		if err != nil {
			return err
		}
		vv, err := hexutil.DecodeBig(v)
		if err != nil {
			return err
		}
		d[kk] = vv
	}
	*dbd = d
	return nil
}
func (dbd DifficultyBombDelaysT) MarshalJSON() ([]byte, error) {
	var m = make(map[string]string)
	for k, v := range dbd {
		kk, vv := hexutil.EncodeBig(k), hexutil.EncodeBig(v)
		m[kk] = vv
	}
	return json.Marshal(m)
}

type BlockRewardScheduleT map[*big.Int]*big.Int

func (brs *BlockRewardScheduleT) UnmarshalJSON(input []byte) error {
	var n = make(map[string]string)
	if err := json.Unmarshal(input, &n); err != nil {
		return err
	}
	d := BlockRewardScheduleT{}
	for k, v := range n {
		kk, err := hexutil.DecodeBig(k)
		if err != nil {
			return err
		}
		vv, err := hexutil.DecodeBig(v)
		if err != nil {
			return err
		}
		d[kk] = vv
	}
	*brs = d
	return nil
}

func (brs BlockRewardScheduleT) MarshalJSON() ([]byte, error) {
	var m = make(map[string]string)
	for k, v := range brs {
		kk, vv := hexutil.EncodeBig(k), hexutil.EncodeBig(v)
		m[kk] = vv
	}
	return json.Marshal(m)
}

var FrontierBlockReward = big.NewInt(5e+18) // Block reward in wei for successfully mining a block
func (c *ChainConfig) EthashBlockReward(n *big.Int) *big.Int {
	// if c.Ethash == nil {
	// 	panic("non ethash config called EthashBlockReward")
	// }
	// Select the correct block reward based on chain progression
	blockReward := FrontierBlockReward
	if c == nil || n == nil {
		return blockReward
	}
	for activation, reward := range c.BlockRewardSchedule {
		if isForked(activation, n) {
			blockReward = reward
		}
	}
	return blockReward
=======
	TrustedCheckpoint *TrustedCheckpoint `json:"trustedCheckpoint"`
>>>>>>> 0bb7fc90
}

// EthashConfig is the consensus engine configs for proof-of-work based sealing.
type EthashConfig struct{}

// String implements the stringer interface, returning the consensus engine details.
func (c *EthashConfig) String() string {
	return "ethash"
}

// CliqueConfig is the consensus engine configs for proof-of-authority based sealing.
type CliqueConfig struct {
	Period uint64 `json:"period"` // Number of seconds between blocks to enforce
	Epoch  uint64 `json:"epoch"`  // Epoch length to reset votes and checkpoint
}

// String implements the stringer interface, returning the consensus engine details.
func (c *CliqueConfig) String() string {
	return "clique"
}

// String implements the fmt.Stringer interface.
func (c *ChainConfig) String() string {
	var engine interface{}
	switch {
	case c.Ethash != nil:
		engine = c.Ethash
	case c.Clique != nil:
		engine = c.Clique
	default:
		engine = "unknown"
	}
	return fmt.Sprintf("{ChainID: %v Homestead: %v DAO: %v DAOSupport: %v EIP150: %v EIP155: %v EIP158: %v Byzantium: %v Disposal: %v ECIP1017: %v EIP160: %v ECIP1010PauseBlock: %v ECIP1010Length: %v Constantinople: %v ConstantinopleFix: %v Engine: %v}",
		c.ChainID,
		c.HomesteadBlock,
		c.DAOForkBlock,
		c.DAOForkSupport,
		c.EIP150Block,
		c.EIP155Block,
		c.EIP158Block,
		c.ByzantiumBlock,
		c.DisposalBlock,
		c.ECIP1017EraRounds,
		c.EIP160FBlock,
		c.ECIP1010PauseBlock,
		c.ECIP1010Length,
		c.ConstantinopleBlock,
		c.PetersburgBlock,
		engine,
	)
}

// HasECIP1017 returns whether the chain is configured with ECIP1017.
func (c *ChainConfig) HasECIP1017() bool {
	if c.ECIP1017EraRounds == nil {
		return false
	} else {
		return true
	}
}

// IsEIP2F returns whether num is equal to or greater than the Homestead or EIP2 block.
func (c *ChainConfig) IsEIP2F(num *big.Int) bool {
	return isForked(c.HomesteadBlock, num) || isForked(c.EIP2FBlock, num)
}

// IsEIP7F returns whether num is equal to or greater than the Homestead or EIP7 block.
func (c *ChainConfig) IsEIP7F(num *big.Int) bool {
	return isForked(c.HomesteadBlock, num) || isForked(c.EIP7FBlock, num)
}

// IsDAOFork returns whether num is either equal to the DAO fork block or greater.
func (c *ChainConfig) IsDAOFork(num *big.Int) bool {
	return isForked(c.DAOForkBlock, num)
}

// IsEIP150 returns whether num is either equal to the EIP150 fork block or greater.
func (c *ChainConfig) IsEIP150(num *big.Int) bool {
	return isForked(c.EIP150Block, num)
}

// IsEIP155 returns whether num is either equal to the EIP155 fork block or greater.
func (c *ChainConfig) IsEIP155(num *big.Int) bool {
	return isForked(c.EIP155Block, num)
}

// IsEIP160F returns whether num is either equal to or greater than the "EIP158HF" Block or EIP160 block.
func (c *ChainConfig) IsEIP160F(num *big.Int) bool {
	return isForked(c.EIP158Block, num) || isForked(c.EIP160FBlock, num)
}

// IsEIP161F returns whether num is either equal to or greater than the "EIP158HF" Block or EIP161 block.
func (c *ChainConfig) IsEIP161F(num *big.Int) bool {
	return isForked(c.EIP158Block, num) || isForked(c.EIP161FBlock, num)
}

// IsEIP170F returns whether num is either equal to or greater than the "EIP158HF" Block or EIP170 block.
func (c *ChainConfig) IsEIP170F(num *big.Int) bool {
	return isForked(c.EIP158Block, num) || isForked(c.EIP170FBlock, num)
}

// IsEIP100F returns whether num is equal to or greater than the Byzantium or EIP100 block.
func (c *ChainConfig) IsEIP100F(num *big.Int) bool {
	return isForked(c.ByzantiumBlock, num) || isForked(c.ConstantinopleBlock, num) || isForked(c.EIP100FBlock, num)
}

// IsEIP140F returns whether num is equal to or greater than the Byzantium or EIP140 block.
func (c *ChainConfig) IsEIP140F(num *big.Int) bool {
	return isForked(c.ByzantiumBlock, num) || isForked(c.EIP140FBlock, num)
}

// IsEIP198F returns whether num is equal to or greater than the Byzantium or EIP198 block.
func (c *ChainConfig) IsEIP198F(num *big.Int) bool {
	return isForked(c.ByzantiumBlock, num) || isForked(c.EIP198FBlock, num)
}

// IsEIP211F returns whether num is equal to or greater than the Byzantium or EIP211 block.
func (c *ChainConfig) IsEIP211F(num *big.Int) bool {
	return isForked(c.ByzantiumBlock, num) || isForked(c.EIP211FBlock, num)
}

// IsEIP212F returns whether num is equal to or greater than the Byzantium or EIP212 block.
func (c *ChainConfig) IsEIP212F(num *big.Int) bool {
	return isForked(c.ByzantiumBlock, num) || isForked(c.EIP212FBlock, num)
}

// IsEIP213F returns whether num is equal to or greater than the Byzantium or EIP213 block.
func (c *ChainConfig) IsEIP213F(num *big.Int) bool {
	return isForked(c.ByzantiumBlock, num) || isForked(c.EIP213FBlock, num)
}

// IsEIP214F returns whether num is equal to or greater than the Byzantium or EIP214 block.
func (c *ChainConfig) IsEIP214F(num *big.Int) bool {
	return isForked(c.ByzantiumBlock, num) || isForked(c.EIP214FBlock, num)
}

// IsEIP658F returns whether num is equal to or greater than the Byzantium or EIP658 block.
func (c *ChainConfig) IsEIP658F(num *big.Int) bool {
	return isForked(c.ByzantiumBlock, num) || isForked(c.EIP658FBlock, num)
}

// IsEIP145F returns whether num is equal to or greater than the Constantinople or EIP145 block.
func (c *ChainConfig) IsEIP145F(num *big.Int) bool {
	return isForked(c.ConstantinopleBlock, num) || isForked(c.EIP145FBlock, num)
}

// IsEIP1014F returns whether num is equal to or greater than the Constantinople or EIP1014 block.
func (c *ChainConfig) IsEIP1014F(num *big.Int) bool {
	return isForked(c.ConstantinopleBlock, num) || isForked(c.EIP1014FBlock, num)
}

// IsEIP1052F returns whether num is equal to or greater than the Constantinople or EIP1052 block.
func (c *ChainConfig) IsEIP1052F(num *big.Int) bool {
	return isForked(c.ConstantinopleBlock, num) || isForked(c.EIP1052FBlock, num)
}

// IsEIP1283F returns whether num is equal to or greater than the Constantinople or EIP1283 block.
func (c *ChainConfig) IsEIP1283F(num *big.Int) bool {
	return !c.IsPetersburg(num) && (isForked(c.ConstantinopleBlock, num) || isForked(c.EIP1283FBlock, num))
}

func (c *ChainConfig) IsBombDisposal(num *big.Int) bool {
	return isForked(c.DisposalBlock, num)
}

func (c *ChainConfig) IsECIP1010(num *big.Int) bool {
	return isForked(c.ECIP1010PauseBlock, num)
}

// IsPetersburg returns whether num is either
// - equal to or greater than the PetersburgBlock fork block,
// - OR is nil, and Constantinople is active
func (c *ChainConfig) IsPetersburg(num *big.Int) bool {
	return isForked(c.PetersburgBlock, num) || c.PetersburgBlock == nil && isForked(c.ConstantinopleBlock, num)
}

// IsEWASM returns whether num represents a block number after the EWASM fork
func (c *ChainConfig) IsEWASM(num *big.Int) bool {
	return isForked(c.EWASMBlock, num)
}

// GasTable returns the gas table corresponding to the current phase.
//
// The returned GasTable's fields shouldn't, under any circumstances, be changed.
func (c *ChainConfig) GasTable(num *big.Int) GasTable {
	if num == nil {
		return GasTableHomestead
	}
	switch {
	case c.IsEIP1052F(num):
		return GasTableEIP1052
	case c.IsEIP160F(num):
		return GasTableEIP160
	case c.IsEIP150(num):
		return GasTableEIP150
	default:
		return GasTableHomestead
	}
}

// CheckCompatible checks whether scheduled fork transitions have been imported
// with a mismatching chain configuration.
func (c *ChainConfig) CheckCompatible(newcfg *ChainConfig, height uint64) *ConfigCompatError {
	bhead := new(big.Int).SetUint64(height)

	// Iterate checkCompatible to find the lowest conflict.
	var lasterr *ConfigCompatError
	for {
		err := c.checkCompatible(newcfg, bhead)
		if err == nil || (lasterr != nil && err.RewindTo == lasterr.RewindTo) {
			break
		}
		lasterr = err
		bhead.SetUint64(err.RewindTo)
	}
	return lasterr
}

func (c *ChainConfig) checkCompatible(newcfg *ChainConfig, head *big.Int) *ConfigCompatError {
	for _, ch := range []struct {
		name   string
		c1, c2 *big.Int
	}{
		{"Homestead", c.HomesteadBlock, newcfg.HomesteadBlock},
		{"EIP7F", c.EIP7FBlock, newcfg.EIP7FBlock},
		{"DAO", c.DAOForkBlock, newcfg.DAOForkBlock},
		{"EIP150", c.EIP150Block, newcfg.EIP150Block},
		{"EIP155", c.EIP155Block, newcfg.EIP155Block},
		{"EIP158", c.EIP158Block, newcfg.EIP158Block},
		{"EIP160F", c.EIP160FBlock, newcfg.EIP160FBlock},
		{"EIP161F", c.EIP161FBlock, newcfg.EIP161FBlock},
		{"EIP170F", c.EIP170FBlock, newcfg.EIP170FBlock},
		{"Byzantium", c.ByzantiumBlock, newcfg.ByzantiumBlock},
		{"EIP100F", c.EIP100FBlock, newcfg.EIP100FBlock},
		{"EIP140F", c.EIP140FBlock, newcfg.EIP140FBlock},
		{"EIP198F", c.EIP198FBlock, newcfg.EIP198FBlock},
		{"EIP211F", c.EIP211FBlock, newcfg.EIP211FBlock},
		{"EIP212F", c.EIP212FBlock, newcfg.EIP212FBlock},
		{"EIP213F", c.EIP213FBlock, newcfg.EIP213FBlock},
		{"EIP214F", c.EIP214FBlock, newcfg.EIP214FBlock},
		{"EIP658F", c.EIP658FBlock, newcfg.EIP658FBlock},
		{"Constantinople", c.ConstantinopleBlock, newcfg.ConstantinopleBlock},
		{"EIP145F", c.EIP145FBlock, newcfg.EIP145FBlock},
		{"EIP1014F", c.EIP1014FBlock, newcfg.EIP1014FBlock},
		{"EIP1052F", c.EIP1052FBlock, newcfg.EIP1052FBlock},
		{"EIP1283F", c.EIP1283FBlock, newcfg.EIP1283FBlock},
		{"EWASM", c.EWASMBlock, newcfg.EWASMBlock},
	} {
		if err := func(c1, c2, head *big.Int) *ConfigCompatError {
			if isForkIncompatible(ch.c1, ch.c2, head) {
				return newCompatError(ch.name+" fork block", ch.c1, ch.c2)
			}
			return nil
		}(ch.c1, ch.c2, head); err != nil {
			return err
		}
	}

	if c.IsDAOFork(head) && c.DAOForkSupport != newcfg.DAOForkSupport {
		return newCompatError("DAO fork support flag", c.DAOForkBlock, newcfg.DAOForkBlock)
	}
	if c.IsEIP155(head) && !configNumEqual(c.ChainID, newcfg.ChainID) {
		return newCompatError("EIP155 chain ID", c.EIP155Block, newcfg.EIP155Block)
	}
	// Either Byzantium block must be set OR EIP100 and EIP649 must be equivalent
	if newcfg.ByzantiumBlock == nil {
		if !configNumEqual(newcfg.EIP100FBlock, newcfg.EIP649FBlock) {
			return newCompatError("EIP100F/EIP649F not equal", newcfg.EIP100FBlock, newcfg.EIP649FBlock)
		}
		if isForkIncompatible(c.EIP100FBlock, newcfg.EIP649FBlock, head) {
			return newCompatError("EIP100F/EIP649F fork block", c.EIP100FBlock, newcfg.EIP649FBlock)
		}
		if isForkIncompatible(c.EIP649FBlock, newcfg.EIP100FBlock, head) {
			return newCompatError("EIP649F/EIP100F fork block", c.EIP649FBlock, newcfg.EIP100FBlock)
		}
	}
	if isForkIncompatible(c.PetersburgBlock, newcfg.PetersburgBlock, head) {
		return newCompatError("ConstantinopleFix fork block", c.PetersburgBlock, newcfg.PetersburgBlock)
	}
	if isForkIncompatible(c.PetersburgBlock, newcfg.PetersburgBlock, head) {
		return newCompatError("ConstantinopleFix fork block", c.PetersburgBlock, newcfg.PetersburgBlock)
	}
	if isForkIncompatible(c.EWASMBlock, newcfg.EWASMBlock, head) {
		return newCompatError("ewasm fork block", c.EWASMBlock, newcfg.EWASMBlock)
	}

	return nil
}

// isForkIncompatible returns true if a fork scheduled at s1 cannot be rescheduled to
// block s2 because head is already past the fork.
func isForkIncompatible(s1, s2, head *big.Int) bool {
	return (isForked(s1, head) || isForked(s2, head)) && !configNumEqual(s1, s2)
}

// isForked returns whether a fork scheduled at block s is active at the given head block.
func isForked(s, head *big.Int) bool {
	if s == nil || head == nil {
		return false
	}
	return s.Cmp(head) <= 0
}

func configNumEqual(x, y *big.Int) bool {
	if x == nil {
		return y == nil
	}
	if y == nil {
		return x == nil
	}
	return x.Cmp(y) == 0
}

// ConfigCompatError is raised if the locally-stored blockchain is initialised with a
// ChainConfig that would alter the past.
type ConfigCompatError struct {
	What string
	// block numbers of the stored and new configurations
	StoredConfig, NewConfig *big.Int
	// the block number to which the local chain must be rewound to correct the error
	RewindTo uint64
}

func newCompatError(what string, storedblock, newblock *big.Int) *ConfigCompatError {
	var rew *big.Int
	switch {
	case storedblock == nil:
		rew = newblock
	case newblock == nil || storedblock.Cmp(newblock) < 0:
		rew = storedblock
	default:
		rew = newblock
	}
	err := &ConfigCompatError{what, storedblock, newblock, 0}
	if rew != nil && rew.Sign() > 0 {
		err.RewindTo = rew.Uint64() - 1
	}
	return err
}

func (err *ConfigCompatError) Error() string {
	return fmt.Sprintf("mismatching %s in database (have %d, want %d, rewindto %d)", err.What, err.StoredConfig, err.NewConfig, err.RewindTo)
}

// Rules wraps ChainConfig and is merely syntactic sugar or can be used for functions
// that do not have or require information about the block.
//
// Rules is a one time interface meaning that it shouldn't be used in between transition
// phases.
type Rules struct {
	ChainID                       *big.Int
	IsHomestead, IsEIP2F, IsEIP7F bool
	IsEIP150                      bool
	IsEIP155                      bool
	// EIP158HF - Tangerine Whistle
	IsEIP160F, IsEIP161F, IsEIP170F bool
	// Byzantium
	IsEIP100F, IsEIP140F, IsEIP198F, IsEIP211F, IsEIP212F, IsEIP213F, IsEIP214F, IsEIP658F bool
	// Constantinople
	IsEIP145F, IsEIP1014F, IsEIP1052F, IsEIP1283F bool
	IsPetersburg                                  bool
	IsBombDisposal, IsECIP1010                    bool
	IsMCIP0, IsMCIP3, IsMCIP8                     bool
}

// Rules ensures c's ChainID is not nil.
func (c *ChainConfig) Rules(num *big.Int) Rules {
	chainID := c.ChainID
	if chainID == nil {
		chainID = new(big.Int)
	}
	return Rules{
		ChainID: new(big.Int).Set(chainID),

		IsEIP2F: c.IsEIP2F(num),
		IsEIP7F: c.IsEIP7F(num),

		IsEIP150:  c.IsEIP150(num),
		IsEIP155:  c.IsEIP155(num),
		IsEIP160F: c.IsEIP160F(num),
		IsEIP161F: c.IsEIP161F(num),
		IsEIP170F: c.IsEIP170F(num),

		IsEIP100F: c.IsEIP100F(num),
		IsEIP140F: c.IsEIP140F(num),
		IsEIP198F: c.IsEIP198F(num),
		IsEIP211F: c.IsEIP211F(num),
		IsEIP212F: c.IsEIP212F(num),
		IsEIP213F: c.IsEIP213F(num),
		IsEIP214F: c.IsEIP214F(num),
		IsEIP658F: c.IsEIP658F(num),

		IsEIP145F:  c.IsEIP145F(num),
		IsEIP1014F: c.IsEIP1014F(num),
		IsEIP1052F: c.IsEIP1052F(num),
		IsEIP1283F: c.IsEIP1283F(num),

		IsPetersburg: c.IsPetersburg(num),

		IsBombDisposal: c.IsBombDisposal(num),
		IsECIP1010:     c.IsECIP1010(num),

		IsMCIP0: c.IsMCIP0(num),
		IsMCIP3: c.IsMCIP3(num),
		IsMCIP8: c.IsMCIP8(num),
	}
}<|MERGE_RESOLUTION|>--- conflicted
+++ resolved
@@ -49,7 +49,6 @@
 		ConstantinopleBlock: big.NewInt(7280000),
 		PetersburgBlock:     big.NewInt(7280000),
 		Ethash:              new(EthashConfig),
-<<<<<<< HEAD
 		BlockRewardSchedule: BlockRewardScheduleT{
 			new(big.Int).SetUint64(uint64(0x0)):      new(big.Int).SetUint64(uint64(0x4563918244f40000)),
 			new(big.Int).SetUint64(uint64(0x42ae50)): new(big.Int).SetUint64(uint64(0x29a2241af62c0000)),
@@ -59,16 +58,6 @@
 			new(big.Int).SetUint64(uint64(0x42ae50)): new(big.Int).SetUint64(uint64(0x2dc6c0)),
 			new(big.Int).SetUint64(uint64(0x6f1580)): new(big.Int).SetUint64(uint64(0x1e8480)),
 		},
-	}
-
-	// MainnetTrustedCheckpoint contains the light client trusted checkpoint for the main network.
-	MainnetTrustedCheckpoint = &TrustedCheckpoint{
-		Name:         "mainnet",
-		SectionIndex: 227,
-		SectionHead:  common.HexToHash("0xa2e0b25d72c2fc6e35a7f853cdacb193b4b4f95c606accf7f8fa8415283582c7"),
-		CHTRoot:      common.HexToHash("0xf69bdd4053b95b61a27b106a0e86103d791edd8574950dc96aa351ab9b9f1aa0"),
-		BloomRoot:    common.HexToHash("0xec1b454d4c6322c78ccedf76ac922a8698c3cac4d98748a84af4995b7bd3d744"),
-=======
 		TrustedCheckpoint: &TrustedCheckpoint{
 			Name:         "mainnet",
 			SectionIndex: 227,
@@ -76,7 +65,6 @@
 			CHTRoot:      common.HexToHash("0xf69bdd4053b95b61a27b106a0e86103d791edd8574950dc96aa351ab9b9f1aa0"),
 			BloomRoot:    common.HexToHash("0xec1b454d4c6322c78ccedf76ac922a8698c3cac4d98748a84af4995b7bd3d744"),
 		},
->>>>>>> 0bb7fc90
 	}
 
 	// TestnetChainConfig contains the chain parameters to run a node on the Ropsten test network.
@@ -94,7 +82,6 @@
 		ConstantinopleBlock: big.NewInt(4230000),
 		PetersburgBlock:     big.NewInt(4939394),
 		Ethash:              new(EthashConfig),
-<<<<<<< HEAD
 		BlockRewardSchedule: BlockRewardScheduleT{
 			new(big.Int).SetUint64(uint64(0x0)): new(big.Int).SetUint64(uint64(0x4563918244f40000)),
 			big.NewInt(1700000):                 new(big.Int).SetUint64(uint64(0x29a2241af62c0000)),
@@ -104,16 +91,6 @@
 			big.NewInt(1700000): new(big.Int).SetUint64(uint64(0x2dc6c0)),
 			big.NewInt(4230000): new(big.Int).SetUint64(uint64(0x1e8480)),
 		},
-	}
-
-	// TestnetTrustedCheckpoint contains the light client trusted checkpoint for the Ropsten test network.
-	TestnetTrustedCheckpoint = &TrustedCheckpoint{
-		Name:         "testnet",
-		SectionIndex: 161,
-		SectionHead:  common.HexToHash("0x5378afa734e1feafb34bcca1534c4d96952b754579b96a4afb23d5301ecececc"),
-		CHTRoot:      common.HexToHash("0x1cf2b071e7443a62914362486b613ff30f60cea0d9c268ed8c545f876a3ee60c"),
-		BloomRoot:    common.HexToHash("0x5ac25c84bd18a9cbe878d4609a80220f57f85037a112644532412ba0d498a31b"),
-=======
 		TrustedCheckpoint: &TrustedCheckpoint{
 			Name:         "testnet",
 			SectionIndex: 161,
@@ -121,7 +98,6 @@
 			CHTRoot:      common.HexToHash("0x1cf2b071e7443a62914362486b613ff30f60cea0d9c268ed8c545f876a3ee60c"),
 			BloomRoot:    common.HexToHash("0x5ac25c84bd18a9cbe878d4609a80220f57f85037a112644532412ba0d498a31b"),
 		},
->>>>>>> 0bb7fc90
 	}
 
 	// RinkebyChainConfig contains the chain parameters to run a node on the Rinkeby test network.
@@ -142,7 +118,6 @@
 			Period: 15,
 			Epoch:  30000,
 		},
-<<<<<<< HEAD
 		BlockRewardSchedule: BlockRewardScheduleT{
 			new(big.Int).SetUint64(uint64(0x0)): new(big.Int).SetUint64(uint64(0x4563918244f40000)),
 			big.NewInt(1035301):                 new(big.Int).SetUint64(uint64(0x29a2241af62c0000)),
@@ -152,16 +127,6 @@
 			big.NewInt(1035301): new(big.Int).SetUint64(uint64(0x2dc6c0)),
 			big.NewInt(3660663): new(big.Int).SetUint64(uint64(0x1e8480)),
 		},
-	}
-
-	// RinkebyTrustedCheckpoint contains the light client trusted checkpoint for the Rinkeby test network.
-	RinkebyTrustedCheckpoint = &TrustedCheckpoint{
-		Name:         "rinkeby",
-		SectionIndex: 125,
-		SectionHead:  common.HexToHash("0x8a738386f6bb34add15846f8f49c4c519a2f32519096e792b9f43bcb407c831c"),
-		CHTRoot:      common.HexToHash("0xa1e5720a9bad4dce794f129e4ac6744398197b652868011486a6f89c8ec84a75"),
-		BloomRoot:    common.HexToHash("0xa3048fe8b7e30f77f11bc755a88478363d7d3e71c2bdfe4e8ab9e269cd804ba2"),
-=======
 		TrustedCheckpoint: &TrustedCheckpoint{
 			Name:         "rinkeby",
 			SectionIndex: 125,
@@ -169,7 +134,6 @@
 			CHTRoot:      common.HexToHash("0xa1e5720a9bad4dce794f129e4ac6744398197b652868011486a6f89c8ec84a75"),
 			BloomRoot:    common.HexToHash("0xa3048fe8b7e30f77f11bc755a88478363d7d3e71c2bdfe4e8ab9e269cd804ba2"),
 		},
->>>>>>> 0bb7fc90
 	}
 
 	// GoerliChainConfig contains the chain parameters to run a node on the Görli test network.
@@ -188,23 +152,12 @@
 			Period: 15,
 			Epoch:  30000,
 		},
-<<<<<<< HEAD
 		BlockRewardSchedule: BlockRewardScheduleT{
 			big.NewInt(0): new(big.Int).SetUint64(uint64(0x1bc16d674ec80000)),
 		},
 		DifficultyBombDelays: DifficultyBombDelaysT{
 			big.NewInt(0): new(big.Int).SetUint64(uint64(0x1e8480)),
 		},
-	}
-
-	// GoerliTrustedCheckpoint contains the light client trusted checkpoint for the Görli test network.
-	GoerliTrustedCheckpoint = &TrustedCheckpoint{
-		Name:         "goerli",
-		SectionIndex: 9,
-		SectionHead:  common.HexToHash("0x8e223d827391eee53b07cb8ee057dbfa11c93e0b45352188c783affd7840a921"),
-		CHTRoot:      common.HexToHash("0xe0a817ac69b36c1e437c5b0cff9e764853f5115702b5f66d451b665d6afb7e78"),
-		BloomRoot:    common.HexToHash("0x50d672aeb655b723284969c7c1201fb6ca003c23ed144bcb9f2d1b30e2971c1b"),
-=======
 		TrustedCheckpoint: &TrustedCheckpoint{
 			Name:         "goerli",
 			SectionIndex: 9,
@@ -212,7 +165,6 @@
 			CHTRoot:      common.HexToHash("0xe0a817ac69b36c1e437c5b0cff9e764853f5115702b5f66d451b665d6afb7e78"),
 			BloomRoot:    common.HexToHash("0x50d672aeb655b723284969c7c1201fb6ca003c23ed144bcb9f2d1b30e2971c1b"),
 		},
->>>>>>> 0bb7fc90
 	}
 
 	// AllEthashProtocolChanges contains every protocol change (EIPs) introduced
@@ -270,16 +222,13 @@
 
 		new(EthashConfig), // Ethash
 		nil,               // Clique
-<<<<<<< HEAD
 		DifficultyBombDelaysT{
 			new(big.Int).SetUint64(uint64(0x0)): new(big.Int).SetUint64(uint64(0x1e8480)),
 		},
 		BlockRewardScheduleT{
 			new(big.Int).SetUint64(uint64(0x0)): new(big.Int).SetUint64(uint64(0x1bc16d674ec80000)),
 		},
-=======
 		nil,
->>>>>>> 0bb7fc90
 	}
 
 	// AllCliqueProtocolChanges contains every protocol change (EIPs) introduced
@@ -340,16 +289,13 @@
 			Period: 0,
 			Epoch:  30000,
 		},
-<<<<<<< HEAD
 		DifficultyBombDelaysT{
 			big.NewInt(0): new(big.Int).SetUint64(uint64(0x1e8480)),
 		},
 		BlockRewardScheduleT{
 			big.NewInt(0): new(big.Int).SetUint64(uint64(0x1bc16d674ec80000)),
 		},
-=======
 		nil,
->>>>>>> 0bb7fc90
 	}
 
 	// TestChainConfig is used for tests.
@@ -403,16 +349,13 @@
 
 		new(EthashConfig), // Ethash
 		nil,               // Clique
-<<<<<<< HEAD
 		DifficultyBombDelaysT{
 			new(big.Int).SetUint64(uint64(0x0)): new(big.Int).SetUint64(uint64(0x1e8480)),
 		},
 		BlockRewardScheduleT{
 			new(big.Int).SetUint64(uint64(0x0)): new(big.Int).SetUint64(uint64(0x1bc16d674ec80000)),
 		},
-=======
 		nil,
->>>>>>> 0bb7fc90
 	}
 
 	// TestRules are all rules from TestChainConfig initialized at 0.
@@ -548,9 +491,10 @@
 	Ethash *EthashConfig `json:"ethash,omitempty"`
 	Clique *CliqueConfig `json:"clique,omitempty"`
 
-<<<<<<< HEAD
 	DifficultyBombDelays DifficultyBombDelaysT `json:"difficultyBombDelays,omitempty"`
 	BlockRewardSchedule  BlockRewardScheduleT  `json:"blockReward,omitempty"`
+
+	TrustedCheckpoint *TrustedCheckpoint `json:"trustedCheckpoint"`
 }
 
 type DifficultyBombDelaysT map[*big.Int]*big.Int
@@ -575,6 +519,7 @@
 	*dbd = d
 	return nil
 }
+
 func (dbd DifficultyBombDelaysT) MarshalJSON() ([]byte, error) {
 	var m = make(map[string]string)
 	for k, v := range dbd {
@@ -632,9 +577,6 @@
 		}
 	}
 	return blockReward
-=======
-	TrustedCheckpoint *TrustedCheckpoint `json:"trustedCheckpoint"`
->>>>>>> 0bb7fc90
 }
 
 // EthashConfig is the consensus engine configs for proof-of-work based sealing.
