// Copyright 2016 The go-ethereum Authors
// This file is part of the go-ethereum library.
//
// The go-ethereum library is free software: you can redistribute it and/or modify
// it under the terms of the GNU Lesser General Public License as published by
// the Free Software Foundation, either version 3 of the License, or
// (at your option) any later version.
//
// The go-ethereum library is distributed in the hope that it will be useful,
// but WITHOUT ANY WARRANTY; without even the implied warranty of
// MERCHANTABILITY or FITNESS FOR A PARTICULAR PURPOSE. See the
// GNU Lesser General Public License for more details.
//
// You should have received a copy of the GNU Lesser General Public License
// along with the go-ethereum library. If not, see <http://www.gnu.org/licenses/>.

package params

import (
	"fmt"
	"math/big"

	"github.com/ethereum/go-ethereum/common"
)

// Genesis hashes to enforce below configs on.
var (
<<<<<<< HEAD
	MainnetGenesisHash = common.HexToHash("0xd4e56740f876aef8c010b86a40d5f56745a118d0906a34e69aec8c0db1cb8fa3") // Mainnet genesis hash to enforce below configs on
	TestnetGenesisHash = common.HexToHash("0x41941023680923e0fe4d74a34bdac8141f2540e3ae90623718e47d66d1ca4a2d") // Testnet genesis hash to enforce below configs on
	EllaismGenesisHash = common.HexToHash("0x4d7df65052bb21264d6ad2d6fe2d5578a36be12f71bf8d0559b0c15c4dc539b5") // Ellaism genesis hash to enforce below configs on
	SocialGenesisHash  = common.HexToHash("0xba8314d5c2ebddaf58eb882b364b27cbfa4d3402dacd32b60986754ac25cfe8d") // Ethereum Social genesis hash to enforce below configs on
=======
	MainnetGenesisHash = common.HexToHash("0xd4e56740f876aef8c010b86a40d5f56745a118d0906a34e69aec8c0db1cb8fa3")
	TestnetGenesisHash = common.HexToHash("0x41941023680923e0fe4d74a34bdac8141f2540e3ae90623718e47d66d1ca4a2d")
>>>>>>> dea1ce05
)

var (
	// MainnetChainConfig is the chain parameters to run a node on the main network.
	MainnetChainConfig = &ChainConfig{
		ChainID:             big.NewInt(1),
		HomesteadBlock:      big.NewInt(1150000),
		DAOForkBlock:        big.NewInt(1920000),
		DAOForkSupport:      true,
		EIP150Block:         big.NewInt(2463000),
		EIP150Hash:          common.HexToHash("0x2086799aeebeae135c246c65021c82b4e15a2c451340993aacfd2751886514f0"),
		EIP155Block:         big.NewInt(2675000),
		EIP158Block:         big.NewInt(2675000),
		ByzantiumBlock:      big.NewInt(4370000),
		DisposalBlock:       nil,
		SocialBlock:         nil,
		ConstantinopleBlock: nil,
		Ethash:              new(EthashConfig),
	}

	// EllaismChainConfig is the chain parameters to run a node on the Ellaism main network.
	EllaismChainConfig = &ChainConfig{
		ChainId:             big.NewInt(64),
		HomesteadBlock:      big.NewInt(0),
		DAOForkBlock:        nil,
		DAOForkSupport:      true,
		EIP150Block:         big.NewInt(0),
		EIP150Hash:          common.HexToHash("0x4d7df65052bb21264d6ad2d6fe2d5578a36be12f71bf8d0559b0c15c4dc539b5"),
		EIP155Block:         big.NewInt(0),
		EIP158Block:         nil,
		ByzantiumBlock:      nil,
		DisposalBlock:       big.NewInt(0),
		SocialBlock:         nil,
		ConstantinopleBlock: nil,
		ECIP1017EraRounds:   big.NewInt(10000000),
		EIP160Block:         big.NewInt(0),
		Ethash:              new(EthashConfig),
	}

	// ClassicChainConfig is the chain parameters to run a node on the Ellaism main network.
	ClassicChainConfig = &ChainConfig{
		ChainId:             big.NewInt(61),
		HomesteadBlock:      big.NewInt(1150000),
		DAOForkBlock:        big.NewInt(1920000),
		DAOForkSupport:      false,
		EIP150Block:         big.NewInt(2500000),
		EIP150Hash:          common.HexToHash("0xca12c63534f565899681965528d536c52cb05b7c48e269c2a6cb77ad864d878a"),
		EIP155Block:         big.NewInt(3000000),
		EIP158Block:         nil,
		ByzantiumBlock:      nil,
		DisposalBlock:       big.NewInt(5900000),
		SocialBlock:         nil,
		ConstantinopleBlock: nil,
		ECIP1017EraRounds:   big.NewInt(5000000),
		EIP160Block:         big.NewInt(3000000),
		ECIP1010PauseBlock:  big.NewInt(3000000),
		ECIP1010Length:      big.NewInt(2000000),
		Ethash:              new(EthashConfig),
	}

	// SocialChainConfig is the chain parameters to run a node on the Ethereum Social main network.
	SocialChainConfig = &ChainConfig{
		ChainId:             big.NewInt(28),
		HomesteadBlock:      big.NewInt(0),
		DAOForkBlock:        nil,
		DAOForkSupport:      true,
		EIP150Block:         big.NewInt(0),
		EIP150Hash:          common.HexToHash("0xba8314d5c2ebddaf58eb882b364b27cbfa4d3402dacd32b60986754ac25cfe8d"),
		EIP155Block:         big.NewInt(0),
		EIP158Block:         nil,
		ByzantiumBlock:      nil,
		DisposalBlock:       big.NewInt(0),
		SocialBlock:         big.NewInt(0),
		ConstantinopleBlock: nil,
		ECIP1017EraRounds:   big.NewInt(5000000),
		EIP160Block:         big.NewInt(0),
		Ethash:              new(EthashConfig),
	}

	// TestnetChainConfig contains the chain parameters to run a node on the Ropsten test network.
	TestnetChainConfig = &ChainConfig{
		ChainID:             big.NewInt(3),
		HomesteadBlock:      big.NewInt(0),
		DAOForkBlock:        nil,
		DAOForkSupport:      true,
		EIP150Block:         big.NewInt(0),
		EIP150Hash:          common.HexToHash("0x41941023680923e0fe4d74a34bdac8141f2540e3ae90623718e47d66d1ca4a2d"),
		EIP155Block:         big.NewInt(10),
		EIP158Block:         big.NewInt(10),
		ByzantiumBlock:      big.NewInt(1700000),
		DisposalBlock:       nil,
		SocialBlock:         nil,
		ConstantinopleBlock: nil,
		Ethash:              new(EthashConfig),
	}

	// RinkebyChainConfig contains the chain parameters to run a node on the Rinkeby test network.
	RinkebyChainConfig = &ChainConfig{
		ChainID:             big.NewInt(4),
		HomesteadBlock:      big.NewInt(1),
		DAOForkBlock:        nil,
		DAOForkSupport:      true,
		EIP150Block:         big.NewInt(2),
		EIP150Hash:          common.HexToHash("0x9b095b36c15eaf13044373aef8ee0bd3a382a5abb92e402afa44b8249c3a90e9"),
		EIP155Block:         big.NewInt(3),
		EIP158Block:         big.NewInt(3),
		ByzantiumBlock:      big.NewInt(1035301),
		DisposalBlock:       nil,
		SocialBlock:         nil,
		ConstantinopleBlock: nil,
		Clique: &CliqueConfig{
			Period: 15,
			Epoch:  30000,
		},
	}

	// AllEthashProtocolChanges contains every protocol change (EIPs) introduced
	// and accepted by the Ethereum core developers into the Ethash consensus.
	//
	// This configuration is intentionally not using keyed fields to force anyone
	// adding flags to the config to also have to set these fields.
	AllEthashProtocolChanges = &ChainConfig{big.NewInt(1337), big.NewInt(0), nil, false, big.NewInt(0), common.Hash{}, big.NewInt(0), big.NewInt(0), big.NewInt(0), nil, nil, nil, nil, nil, nil, nil, new(EthashConfig), nil}

	// AllCliqueProtocolChanges contains every protocol change (EIPs) introduced
	// and accepted by the Ethereum core developers into the Clique consensus.
	//
	// This configuration is intentionally not using keyed fields to force anyone
	// adding flags to the config to also have to set these fields.
	AllCliqueProtocolChanges = &ChainConfig{big.NewInt(1337), big.NewInt(0), nil, false, big.NewInt(0), common.Hash{}, big.NewInt(0), big.NewInt(0), big.NewInt(0), nil, nil, nil, nil, nil, nil, nil, nil, &CliqueConfig{Period: 0, Epoch: 30000}}

	TestChainConfig = &ChainConfig{big.NewInt(1), big.NewInt(0), nil, false, big.NewInt(0), common.Hash{}, big.NewInt(0), big.NewInt(0), big.NewInt(0), nil, nil, nil, nil, nil, nil, nil, new(EthashConfig), nil}
	TestRules       = TestChainConfig.Rules(new(big.Int))
)

// ChainConfig is the core config which determines the blockchain settings.
//
// ChainConfig is stored in the database on a per block basis. This means
// that any network, identified by its genesis block, can have its own
// set of configuration options.
type ChainConfig struct {
	ChainID *big.Int `json:"chainId"` // chainId identifies the current chain and is used for replay protection

	HomesteadBlock *big.Int `json:"homesteadBlock,omitempty"` // Homestead switch block (nil = no fork, 0 = already homestead)

	DAOForkBlock   *big.Int `json:"daoForkBlock,omitempty"`   // TheDAO hard-fork switch block (nil = no fork)
	DAOForkSupport bool     `json:"daoForkSupport,omitempty"` // Whether the nodes supports or opposes the DAO hard-fork

	// EIP150 implements the Gas price changes (https://github.com/ethereum/EIPs/issues/150)
	EIP150Block *big.Int    `json:"eip150Block,omitempty"` // EIP150 HF block (nil = no fork)
	EIP150Hash  common.Hash `json:"eip150Hash,omitempty"`  // EIP150 HF hash (needed for header only clients as only gas pricing changed)

	EIP155Block   *big.Int `json:"eip155Block,omitempty"`   // EIP155 HF block
	EIP158Block   *big.Int `json:"eip158Block,omitempty"`   // EIP158 HF block
	DisposalBlock *big.Int `json:"disposalBlock,omitempty"` // Bomb disposal HF block
	SocialBlock   *big.Int `json:"socialBlock,omitempty"`   // Ethereum Social Reward block

	ByzantiumBlock      *big.Int `json:"byzantiumBlock,omitempty"`      // Byzantium switch block (nil = no fork, 0 = already on byzantium)
	ConstantinopleBlock *big.Int `json:"constantinopleBlock,omitempty"` // Constantinople switch block (nil = no fork, 0 = already activated)

	ECIP1017EraRounds *big.Int `json:"ecip1017EraRounds,omitempty"` // ECIP1017 era rounds
	EIP160Block       *big.Int `json:"eip160Block,omitempty"`       // EIP160 HF block

	ECIP1010PauseBlock *big.Int `json:"ecip1010PauseBlock,omitempty"` // ECIP1010 pause HF block
	ECIP1010Length     *big.Int `json:"ecip1010Length,omitempty"`     // ECIP1010 length

	// Various consensus engines
	Ethash *EthashConfig `json:"ethash,omitempty"`
	Clique *CliqueConfig `json:"clique,omitempty"`
}

// EthashConfig is the consensus engine configs for proof-of-work based sealing.
type EthashConfig struct{}

// String implements the stringer interface, returning the consensus engine details.
func (c *EthashConfig) String() string {
	return "ethash"
}

// CliqueConfig is the consensus engine configs for proof-of-authority based sealing.
type CliqueConfig struct {
	Period uint64 `json:"period"` // Number of seconds between blocks to enforce
	Epoch  uint64 `json:"epoch"`  // Epoch length to reset votes and checkpoint
}

// String implements the stringer interface, returning the consensus engine details.
func (c *CliqueConfig) String() string {
	return "clique"
}

// String implements the fmt.Stringer interface.
func (c *ChainConfig) String() string {
	var engine interface{}
	switch {
	case c.Ethash != nil:
		engine = c.Ethash
	case c.Clique != nil:
		engine = c.Clique
	default:
		engine = "unknown"
	}
<<<<<<< HEAD
	return fmt.Sprintf("{ChainID: %v Homestead: %v DAO: %v DAOSupport: %v EIP150: %v EIP155: %v EIP158: %v Byzantium: %v, Disposal: %v, Social: %v, ECIP1017: %v, EIP160: %v, ECIP1010PauseBlock: %v, ECIP1010Length: %v, Constantinople: %v, Engine: %v}",
		c.ChainId,
=======
	return fmt.Sprintf("{ChainID: %v Homestead: %v DAO: %v DAOSupport: %v EIP150: %v EIP155: %v EIP158: %v Byzantium: %v Constantinople: %v Engine: %v}",
		c.ChainID,
>>>>>>> dea1ce05
		c.HomesteadBlock,
		c.DAOForkBlock,
		c.DAOForkSupport,
		c.EIP150Block,
		c.EIP155Block,
		c.EIP158Block,
		c.ByzantiumBlock,
		c.DisposalBlock,
		c.SocialBlock,
		c.ECIP1017EraRounds,
		c.EIP160Block,
		c.ECIP1010PauseBlock,
		c.ECIP1010Length,
		c.ConstantinopleBlock,
		engine,
	)
}

// HasECIP1017 returns whether the chain is configured with ECIP1017.
func (c *ChainConfig) HasECIP1017() bool {
	if c.ECIP1017EraRounds == nil {
		return false
	} else {
		return true
	}
}

// IsHomestead returns whether num is either equal to the homestead block or greater.
func (c *ChainConfig) IsHomestead(num *big.Int) bool {
	return isForked(c.HomesteadBlock, num)
}

<<<<<<< HEAD
// IsEIP160 returns whether num is either equal to the EIP160 block or greater.
func (c *ChainConfig) IsEIP160(num *big.Int) bool {
	return isForked(c.EIP160Block, num)
}

// IsDAO returns whether num is either equal to the DAO fork block or greater.
=======
// IsDAOFork returns whether num is either equal to the DAO fork block or greater.
>>>>>>> dea1ce05
func (c *ChainConfig) IsDAOFork(num *big.Int) bool {
	return isForked(c.DAOForkBlock, num)
}

// IsEIP150 returns whether num is either equal to the EIP150 fork block or greater.
func (c *ChainConfig) IsEIP150(num *big.Int) bool {
	return isForked(c.EIP150Block, num)
}

// IsEIP155 returns whether num is either equal to the EIP155 fork block or greater.
func (c *ChainConfig) IsEIP155(num *big.Int) bool {
	return isForked(c.EIP155Block, num)
}

// IsEIP158 returns whether num is either equal to the EIP158 fork block or greater.
func (c *ChainConfig) IsEIP158(num *big.Int) bool {
	return isForked(c.EIP158Block, num)
}

// IsByzantium returns whether num is either equal to the Byzantium fork block or greater.
func (c *ChainConfig) IsByzantium(num *big.Int) bool {
	return isForked(c.ByzantiumBlock, num)
}

// IsConstantinople returns whether num is either equal to the Constantinople fork block or greater.
func (c *ChainConfig) IsConstantinople(num *big.Int) bool {
	return isForked(c.ConstantinopleBlock, num)
}

func (c *ChainConfig) IsBombDisposal(num *big.Int) bool {
	return isForked(c.DisposalBlock, num)
}

func (c *ChainConfig) IsSocial(num *big.Int) bool {
	return isForked(c.SocialBlock, num)
}

func (c *ChainConfig) IsECIP1010(num *big.Int) bool {
	return isForked(c.ECIP1010PauseBlock, num)
}

// GasTable returns the gas table corresponding to the current phase (homestead or homestead reprice).
//
// The returned GasTable's fields shouldn't, under any circumstances, be changed.
func (c *ChainConfig) GasTable(num *big.Int) GasTable {
	if num == nil {
		return GasTableHomestead
	}
	switch {
	case c.IsEIP160(num):
		return GasTableEIP160
	case c.IsEIP158(num):
		return GasTableEIP158
	case c.IsEIP150(num):
		return GasTableEIP150
	default:
		return GasTableHomestead
	}
}

// CheckCompatible checks whether scheduled fork transitions have been imported
// with a mismatching chain configuration.
func (c *ChainConfig) CheckCompatible(newcfg *ChainConfig, height uint64) *ConfigCompatError {
	bhead := new(big.Int).SetUint64(height)

	// Iterate checkCompatible to find the lowest conflict.
	var lasterr *ConfigCompatError
	for {
		err := c.checkCompatible(newcfg, bhead)
		if err == nil || (lasterr != nil && err.RewindTo == lasterr.RewindTo) {
			break
		}
		lasterr = err
		bhead.SetUint64(err.RewindTo)
	}
	return lasterr
}

func (c *ChainConfig) checkCompatible(newcfg *ChainConfig, head *big.Int) *ConfigCompatError {
	if isForkIncompatible(c.HomesteadBlock, newcfg.HomesteadBlock, head) {
		return newCompatError("Homestead fork block", c.HomesteadBlock, newcfg.HomesteadBlock)
	}
	if isForkIncompatible(c.DAOForkBlock, newcfg.DAOForkBlock, head) {
		return newCompatError("DAO fork block", c.DAOForkBlock, newcfg.DAOForkBlock)
	}
	if c.IsDAOFork(head) && c.DAOForkSupport != newcfg.DAOForkSupport {
		return newCompatError("DAO fork support flag", c.DAOForkBlock, newcfg.DAOForkBlock)
	}
	if isForkIncompatible(c.EIP150Block, newcfg.EIP150Block, head) {
		return newCompatError("EIP150 fork block", c.EIP150Block, newcfg.EIP150Block)
	}
	if isForkIncompatible(c.EIP155Block, newcfg.EIP155Block, head) {
		return newCompatError("EIP155 fork block", c.EIP155Block, newcfg.EIP155Block)
	}
	if isForkIncompatible(c.EIP158Block, newcfg.EIP158Block, head) {
		return newCompatError("EIP158 fork block", c.EIP158Block, newcfg.EIP158Block)
	}
	if c.IsEIP158(head) && !configNumEqual(c.ChainID, newcfg.ChainID) {
		return newCompatError("EIP158 chain ID", c.EIP158Block, newcfg.EIP158Block)
	}
	if isForkIncompatible(c.ByzantiumBlock, newcfg.ByzantiumBlock, head) {
		return newCompatError("Byzantium fork block", c.ByzantiumBlock, newcfg.ByzantiumBlock)
	}
	if isForkIncompatible(c.ConstantinopleBlock, newcfg.ConstantinopleBlock, head) {
		return newCompatError("Constantinople fork block", c.ConstantinopleBlock, newcfg.ConstantinopleBlock)
	}
	return nil
}

// isForkIncompatible returns true if a fork scheduled at s1 cannot be rescheduled to
// block s2 because head is already past the fork.
func isForkIncompatible(s1, s2, head *big.Int) bool {
	return (isForked(s1, head) || isForked(s2, head)) && !configNumEqual(s1, s2)
}

// isForked returns whether a fork scheduled at block s is active at the given head block.
func isForked(s, head *big.Int) bool {
	if s == nil || head == nil {
		return false
	}
	return s.Cmp(head) <= 0
}

func configNumEqual(x, y *big.Int) bool {
	if x == nil {
		return y == nil
	}
	if y == nil {
		return x == nil
	}
	return x.Cmp(y) == 0
}

// ConfigCompatError is raised if the locally-stored blockchain is initialised with a
// ChainConfig that would alter the past.
type ConfigCompatError struct {
	What string
	// block numbers of the stored and new configurations
	StoredConfig, NewConfig *big.Int
	// the block number to which the local chain must be rewound to correct the error
	RewindTo uint64
}

func newCompatError(what string, storedblock, newblock *big.Int) *ConfigCompatError {
	var rew *big.Int
	switch {
	case storedblock == nil:
		rew = newblock
	case newblock == nil || storedblock.Cmp(newblock) < 0:
		rew = storedblock
	default:
		rew = newblock
	}
	err := &ConfigCompatError{what, storedblock, newblock, 0}
	if rew != nil && rew.Sign() > 0 {
		err.RewindTo = rew.Uint64() - 1
	}
	return err
}

func (err *ConfigCompatError) Error() string {
	return fmt.Sprintf("mismatching %s in database (have %d, want %d, rewindto %d)", err.What, err.StoredConfig, err.NewConfig, err.RewindTo)
}

// Rules wraps ChainConfig and is merely syntatic sugar or can be used for functions
// that do not have or require information about the block.
//
// Rules is a one time interface meaning that it shouldn't be used in between transition
// phases.
type Rules struct {
	ChainID                                   *big.Int
	IsHomestead, IsEIP150, IsEIP155, IsEIP158 bool
	IsByzantium                               bool
}

// Rules ensures c's ChainID is not nil.
func (c *ChainConfig) Rules(num *big.Int) Rules {
	chainID := c.ChainID
	if chainID == nil {
		chainID = new(big.Int)
	}
	return Rules{ChainID: new(big.Int).Set(chainID), IsHomestead: c.IsHomestead(num), IsEIP150: c.IsEIP150(num), IsEIP155: c.IsEIP155(num), IsEIP158: c.IsEIP158(num), IsByzantium: c.IsByzantium(num)}
}<|MERGE_RESOLUTION|>--- conflicted
+++ resolved
@@ -25,15 +25,10 @@
 
 // Genesis hashes to enforce below configs on.
 var (
-<<<<<<< HEAD
-	MainnetGenesisHash = common.HexToHash("0xd4e56740f876aef8c010b86a40d5f56745a118d0906a34e69aec8c0db1cb8fa3") // Mainnet genesis hash to enforce below configs on
-	TestnetGenesisHash = common.HexToHash("0x41941023680923e0fe4d74a34bdac8141f2540e3ae90623718e47d66d1ca4a2d") // Testnet genesis hash to enforce below configs on
-	EllaismGenesisHash = common.HexToHash("0x4d7df65052bb21264d6ad2d6fe2d5578a36be12f71bf8d0559b0c15c4dc539b5") // Ellaism genesis hash to enforce below configs on
-	SocialGenesisHash  = common.HexToHash("0xba8314d5c2ebddaf58eb882b364b27cbfa4d3402dacd32b60986754ac25cfe8d") // Ethereum Social genesis hash to enforce below configs on
-=======
 	MainnetGenesisHash = common.HexToHash("0xd4e56740f876aef8c010b86a40d5f56745a118d0906a34e69aec8c0db1cb8fa3")
 	TestnetGenesisHash = common.HexToHash("0x41941023680923e0fe4d74a34bdac8141f2540e3ae90623718e47d66d1ca4a2d")
->>>>>>> dea1ce05
+	EllaismGenesisHash = common.HexToHash("0x4d7df65052bb21264d6ad2d6fe2d5578a36be12f71bf8d0559b0c15c4dc539b5")
+	SocialGenesisHash  = common.HexToHash("0xba8314d5c2ebddaf58eb882b364b27cbfa4d3402dacd32b60986754ac25cfe8d")
 )
 
 var (
@@ -234,13 +229,8 @@
 	default:
 		engine = "unknown"
 	}
-<<<<<<< HEAD
-	return fmt.Sprintf("{ChainID: %v Homestead: %v DAO: %v DAOSupport: %v EIP150: %v EIP155: %v EIP158: %v Byzantium: %v, Disposal: %v, Social: %v, ECIP1017: %v, EIP160: %v, ECIP1010PauseBlock: %v, ECIP1010Length: %v, Constantinople: %v, Engine: %v}",
-		c.ChainId,
-=======
-	return fmt.Sprintf("{ChainID: %v Homestead: %v DAO: %v DAOSupport: %v EIP150: %v EIP155: %v EIP158: %v Byzantium: %v Constantinople: %v Engine: %v}",
+	return fmt.Sprintf("{ChainID: %v Homestead: %v DAO: %v DAOSupport: %v EIP150: %v EIP155: %v EIP158: %v Byzantium: %v Disposal: %v Social: %v ECIP1017: %v EIP160: %v ECIP1010PauseBlock: %v ECIP1010Length: %v Constantinople: %v Engine: %v}",
 		c.ChainID,
->>>>>>> dea1ce05
 		c.HomesteadBlock,
 		c.DAOForkBlock,
 		c.DAOForkSupport,
@@ -273,16 +263,12 @@
 	return isForked(c.HomesteadBlock, num)
 }
 
-<<<<<<< HEAD
 // IsEIP160 returns whether num is either equal to the EIP160 block or greater.
 func (c *ChainConfig) IsEIP160(num *big.Int) bool {
 	return isForked(c.EIP160Block, num)
 }
 
-// IsDAO returns whether num is either equal to the DAO fork block or greater.
-=======
 // IsDAOFork returns whether num is either equal to the DAO fork block or greater.
->>>>>>> dea1ce05
 func (c *ChainConfig) IsDAOFork(num *big.Int) bool {
 	return isForked(c.DAOForkBlock, num)
 }
