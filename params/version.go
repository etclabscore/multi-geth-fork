// Copyright 2016 The go-ethereum Authors
// This file is part of the go-ethereum library.
//
// The go-ethereum library is free software: you can redistribute it and/or modify
// it under the terms of the GNU Lesser General Public License as published by
// the Free Software Foundation, either version 3 of the License, or
// (at your option) any later version.
//
// The go-ethereum library is distributed in the hope that it will be useful,
// but WITHOUT ANY WARRANTY; without even the implied warranty of
// MERCHANTABILITY or FITNESS FOR A PARTICULAR PURPOSE. See the
// GNU Lesser General Public License for more details.
//
// You should have received a copy of the GNU Lesser General Public License
// along with the go-ethereum library. If not, see <http://www.gnu.org/licenses/>.

package params

import (
	"fmt"
)

const (
<<<<<<< HEAD
	VersionMajor = 1          // Major version component of the current release
	VersionMinor = 9          // Minor version component of the current release
	VersionPatch = 12         // Patch version component of the current release
	VersionMeta  = "unstable" // Version metadata to append to the version string
	VersionName  = "MultiGeth"
=======
	VersionMajor = 1        // Major version component of the current release
	VersionMinor = 9        // Minor version component of the current release
	VersionPatch = 12       // Patch version component of the current release
	VersionMeta  = "stable" // Version metadata to append to the version string
>>>>>>> b6f1c8dc
)

// Version holds the textual version string.
var Version = func() string {
	return fmt.Sprintf("%d.%d.%d", VersionMajor, VersionMinor, VersionPatch)
}()

// VersionWithMeta holds the textual version string including the metadata.
var VersionWithMeta = func() string {
	v := Version
	if VersionMeta != "" {
		v += "-" + VersionMeta
	}
	return v
}()

// ArchiveVersion holds the textual version string used for Geth archives.
// e.g. "1.8.11-dea1ce05" for stable releases, or
//      "1.8.13-unstable-21c059b6" for unstable releases
func ArchiveVersion(gitCommit string) string {
	vsn := Version
	if VersionMeta != "stable" {
		vsn += "-" + VersionMeta
	}
	if len(gitCommit) >= 8 {
		vsn += "-" + gitCommit[:8]
	}
	return vsn
}

func VersionWithCommit(gitCommit, gitDate string) string {
	vsn := VersionWithMeta
	if len(gitCommit) >= 8 {
		vsn += "-" + gitCommit[:8]
	}
	if (VersionMeta != "stable") && (gitDate != "") {
		vsn += "-" + gitDate
	}
	return vsn
}<|MERGE_RESOLUTION|>--- conflicted
+++ resolved
@@ -21,18 +21,11 @@
 )
 
 const (
-<<<<<<< HEAD
 	VersionMajor = 1          // Major version component of the current release
 	VersionMinor = 9          // Minor version component of the current release
 	VersionPatch = 12         // Patch version component of the current release
-	VersionMeta  = "unstable" // Version metadata to append to the version string
+	VersionMeta  = "stable"   // Version metadata to append to the version string
 	VersionName  = "MultiGeth"
-=======
-	VersionMajor = 1        // Major version component of the current release
-	VersionMinor = 9        // Minor version component of the current release
-	VersionPatch = 12       // Patch version component of the current release
-	VersionMeta  = "stable" // Version metadata to append to the version string
->>>>>>> b6f1c8dc
 )
 
 // Version holds the textual version string.
