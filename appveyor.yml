os: Visual Studio 2015

# Clone directly into GOPATH.
clone_folder: C:\gopath\src\github.com\ethereum\go-ethereum
clone_depth: 5
version: "{branch}.{build}"
environment:
  global:
    GOPATH: C:\gopath
    CC: gcc.exe
  matrix:
    - GETH_ARCH: amd64
      MSYS2_ARCH: x86_64
      MSYS2_BITS: 64
      MSYSTEM: MINGW64
      PATH: C:\msys64\mingw64\bin\;C:\Program Files (x86)\NSIS\;%PATH%

install:
  - git submodule update --init
  - rmdir C:\go /s /q
<<<<<<< HEAD
  - appveyor DownloadFile https://storage.googleapis.com/golang/go1.11.5.windows-%GETH_ARCH%.zip
  - 7z x go1.11.5.windows-%GETH_ARCH%.zip -y -oC:\ > NUL
=======
  - appveyor DownloadFile https://dl.google.com/go/go1.12.6.windows-%GETH_ARCH%.zip
  - 7z x go1.12.6.windows-%GETH_ARCH%.zip -y -oC:\ > NUL
>>>>>>> 25c3282c
  - go version
  - gcc --version

build_script:
  - go run build\ci.go install
  - 7z a multi-geth-win64.zip .\build\bin\geth.exe
  - ps: Get-FileHash multi-geth-win64.zip -Algorithm SHA256
  - ps: Get-FileHash multi-geth-win64.zip -Algorithm SHA256 | Out-File multi-geth-win64.zip.sha256
  - 7z a multi-geth-alltools-win64.zip .\build\bin\*
  - ps: Get-FileHash multi-geth-alltools-win64.zip -Algorithm SHA256
  - ps: Get-FileHash multi-geth-alltools-win64.zip | Out-File multi-geth-alltools-win64.zip.sha256

artifacts:
  - path: '*multi-geth*.zip'
    name: geth
  - path: '*multi-geth*.zip.sha256'
    name: geth-sha256
  - path: '*multi-geth-alltools*.zip'
    name: alltools
  - path: '*multi-geth-alltools*.zip.sha256'
    name: alltools-sha256

deploy:
  provider: GitHub
  artifact: /multi-geth.*-win64\.zip.*/
  auth_token:
    secure: wzxjgHcWpMV6mDSyYkFrAV9brOyfeVvrgZhxTCFQDaA+AVIMGZazMdudcx4mLL7T
  draft: true
  on:
    appveyor_repo_tag: true<|MERGE_RESOLUTION|>--- conflicted
+++ resolved
@@ -18,13 +18,8 @@
 install:
   - git submodule update --init
   - rmdir C:\go /s /q
-<<<<<<< HEAD
-  - appveyor DownloadFile https://storage.googleapis.com/golang/go1.11.5.windows-%GETH_ARCH%.zip
-  - 7z x go1.11.5.windows-%GETH_ARCH%.zip -y -oC:\ > NUL
-=======
   - appveyor DownloadFile https://dl.google.com/go/go1.12.6.windows-%GETH_ARCH%.zip
   - 7z x go1.12.6.windows-%GETH_ARCH%.zip -y -oC:\ > NUL
->>>>>>> 25c3282c
   - go version
   - gcc --version
 
