--- conflicted
+++ resolved
@@ -136,59 +136,12 @@
 			manager.fastSync = uint32(1)
 		}
 	}
-
 	// If we have trusted checkpoints, enforce them on the chain
-<<<<<<< HEAD
-	if checkpoint := config.TrustedCheckpoint; checkpoint != nil {
-=======
 	if checkpoint != nil {
->>>>>>> e76047e9
 		manager.checkpointNumber = (checkpoint.SectionIndex+1)*params.CHTFrequency - 1
 		manager.checkpointHash = checkpoint.SectionHead
 	}
 
-<<<<<<< HEAD
-	// Initiate a sub-protocol for every implemented version we can handle
-	manager.SubProtocols = make([]p2p.Protocol, 0, len(ProtocolVersions))
-	for i, version := range ProtocolVersions {
-		// Skip protocol version if incompatible with the mode of operation
-		// TODO(karalabe): hard-drop eth/62 from the code base
-		if atomic.LoadUint32(&manager.fastSync) == 1 && version < eth63 {
-			continue
-		}
-		// Compatible; initialise the sub-protocol
-		version := version // Closure for the run
-		manager.SubProtocols = append(manager.SubProtocols, p2p.Protocol{
-			Name:    ProtocolName,
-			Version: version,
-			Length:  ProtocolLengths[i],
-			Run: func(p *p2p.Peer, rw p2p.MsgReadWriter) error {
-				peer := manager.newPeer(int(version), p, rw)
-				select {
-				case manager.newPeerCh <- peer:
-					manager.wg.Add(1)
-					defer manager.wg.Done()
-					return manager.handle(peer)
-				case <-manager.quitSync:
-					return p2p.DiscQuitting
-				}
-			},
-			NodeInfo: func() interface{} {
-				return manager.NodeInfo()
-			},
-			PeerInfo: func(id enode.ID) interface{} {
-				if p := manager.peers.Peer(fmt.Sprintf("%x", id[:8])); p != nil {
-					return p.Info()
-				}
-				return nil
-			},
-		})
-	}
-	if len(manager.SubProtocols) == 0 {
-		return nil, errIncompatibleConfig
-	}
-=======
->>>>>>> e76047e9
 	// Construct the downloader (long sync) and its backing state bloom if fast
 	// sync is requested. The downloader is responsible for deallocating the state
 	// bloom when it's done.
